--- conflicted
+++ resolved
@@ -236,12 +236,8 @@
     let mut output = GENERATED_FILE_COMMENT.to_string();
     output.push_str("{\n");
     for lint in lints {
-<<<<<<< HEAD
-        output.push_str(&format!(
-=======
         let _ = write!(
             output,
->>>>>>> d5c62fd3
             concat!(
                 "    store.register_removed(\n",
                 "        \"clippy::{}\",\n",
@@ -249,11 +245,7 @@
                 "    );\n"
             ),
             lint.name, lint.reason,
-<<<<<<< HEAD
-        ));
-=======
         );
->>>>>>> d5c62fd3
     }
     output.push_str("}\n");
 
