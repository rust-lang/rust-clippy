mod bind_instead_of_map;
mod bytecount;
mod bytes_count_to_len;
mod bytes_nth;
mod case_sensitive_file_extension_comparisons;
mod chars_cmp;
mod chars_cmp_with_unwrap;
mod chars_last_cmp;
mod chars_last_cmp_with_unwrap;
mod chars_next_cmp;
mod chars_next_cmp_with_unwrap;
mod clear_with_drain;
mod clone_on_copy;
mod clone_on_ref_ptr;
mod cloned_instead_of_copied;
mod collapsible_str_replace;
mod drain_collect;
mod err_expect;
mod expect_fun_call;
mod extend_with_drain;
mod filetype_is_file;
mod filter_map;
mod filter_map_bool_then;
mod filter_map_identity;
mod filter_map_next;
mod filter_next;
mod flat_map_identity;
mod flat_map_option;
mod format_collect;
mod from_iter_instead_of_collect;
mod get_first;
mod get_last_with_len;
mod get_unwrap;
mod implicit_clone;
mod inefficient_to_string;
mod inspect_for_each;
mod into_iter_on_ref;
mod is_digit_ascii_radix;
mod iter_cloned_collect;
mod iter_count;
mod iter_kv_map;
mod iter_next_slice;
mod iter_nth;
mod iter_nth_zero;
mod iter_on_single_or_empty_collections;
mod iter_out_of_bounds;
mod iter_overeager_cloned;
mod iter_skip_next;
mod iter_skip_zero;
mod iter_with_drain;
mod iterator_step_by_zero;
mod join_absolute_paths;
mod manual_next_back;
mod manual_ok_or;
mod manual_saturating_arithmetic;
mod manual_str_repeat;
mod manual_try_fold;
mod map_clone;
mod map_collect_result_unit;
mod map_err_ignore;
mod map_flatten;
mod map_identity;
mod map_unwrap_or;
mod mut_mutex_lock;
mod needless_collect;
mod needless_option_as_deref;
mod needless_option_take;
mod no_effect_replace;
mod obfuscated_if_else;
mod ok_expect;
mod open_options;
mod option_as_ref_deref;
mod option_map_or_err_ok;
mod option_map_or_none;
mod option_map_unwrap_or;
mod or_fun_call;
mod or_then_unwrap;
mod path_buf_push_overwrite;
mod path_ends_with_ext;
mod range_zip_with_len;
mod read_line_without_trim;
mod readonly_write_lock;
mod redundant_as_str;
mod repeat_once;
mod result_map_or_else_none;
mod search_is_some;
mod seek_from_current;
mod seek_to_start_instead_of_rewind;
mod single_char_add_str;
mod single_char_insert_string;
mod single_char_pattern;
mod single_char_push_string;
mod skip_while_next;
mod stable_sort_primitive;
mod str_splitn;
mod string_extend_chars;
mod string_lit_chars_any;
mod suspicious_command_arg_space;
mod suspicious_map;
mod suspicious_splitn;
mod suspicious_to_owned;
mod type_id_on_box;
mod uninit_assumed_init;
mod unit_hash;
mod unnecessary_fallible_conversions;
mod unnecessary_filter_map;
mod unnecessary_fold;
mod unnecessary_iter_cloned;
mod unnecessary_join;
mod unnecessary_lazy_eval;
mod unnecessary_literal_unwrap;
mod unnecessary_min;
mod unnecessary_sort_by;
mod unnecessary_to_owned;
mod unwrap_expect_used;
mod useless_asref;
mod utils;
mod vec_resize_to_zero;
mod verbose_file_reads;
mod waker_clone_wake;
mod wrong_self_convention;
mod zst_offset;

use bind_instead_of_map::BindInsteadOfMap;
use clippy_config::msrvs::{self, Msrv};
use clippy_utils::consts::{constant, Constant};
use clippy_utils::diagnostics::{span_lint, span_lint_and_help};
use clippy_utils::ty::{contains_ty_adt_constructor_opaque, implements_trait, is_copy, is_type_diagnostic_item};
use clippy_utils::{contains_return, is_bool, is_trait_method, iter_input_pats, peel_blocks, return_ty};
pub use path_ends_with_ext::DEFAULT_ALLOWED_DOTFILES;
use rustc_data_structures::fx::FxHashSet;
use rustc_hir as hir;
use rustc_hir::{Expr, ExprKind, Node, Stmt, StmtKind, TraitItem, TraitItemKind};
use rustc_lint::{LateContext, LateLintPass, LintContext};
use rustc_middle::lint::in_external_macro;
use rustc_middle::ty::{self, TraitRef, Ty};
use rustc_session::impl_lint_pass;
use rustc_span::{sym, Span};

declare_clippy_lint! {
    /// ### What it does
    /// Checks for usage of `cloned()` on an `Iterator` or `Option` where
    /// `copied()` could be used instead.
    ///
    /// ### Why is this bad?
    /// `copied()` is better because it guarantees that the type being cloned
    /// implements `Copy`.
    ///
    /// ### Example
    /// ```no_run
    /// [1, 2, 3].iter().cloned();
    /// ```
    /// Use instead:
    /// ```no_run
    /// [1, 2, 3].iter().copied();
    /// ```
    #[clippy::version = "1.53.0"]
    pub CLONED_INSTEAD_OF_COPIED,
    pedantic,
    "used `cloned` where `copied` could be used instead"
}

declare_clippy_lint! {
    /// ### What it does
    /// Checks for consecutive calls to `str::replace` (2 or more)
    /// that can be collapsed into a single call.
    ///
    /// ### Why is this bad?
    /// Consecutive `str::replace` calls scan the string multiple times
    /// with repetitive code.
    ///
    /// ### Example
    /// ```no_run
    /// let hello = "hesuo worpd"
    ///     .replace('s', "l")
    ///     .replace("u", "l")
    ///     .replace('p', "l");
    /// ```
    /// Use instead:
    /// ```no_run
    /// let hello = "hesuo worpd".replace(['s', 'u', 'p'], "l");
    /// ```
    #[clippy::version = "1.65.0"]
    pub COLLAPSIBLE_STR_REPLACE,
    perf,
    "collapse consecutive calls to str::replace (2 or more) into a single call"
}

declare_clippy_lint! {
    /// ### What it does
    /// Checks for usage of `_.cloned().<func>()` where call to `.cloned()` can be postponed.
    ///
    /// ### Why is this bad?
    /// It's often inefficient to clone all elements of an iterator, when eventually, only some
    /// of them will be consumed.
    ///
    /// ### Known Problems
    /// This `lint` removes the side of effect of cloning items in the iterator.
    /// A code that relies on that side-effect could fail.
    ///
    /// ### Examples
    /// ```no_run
    /// # let vec = vec!["string".to_string()];
    /// vec.iter().cloned().take(10);
    /// vec.iter().cloned().last();
    /// ```
    ///
    /// Use instead:
    /// ```no_run
    /// # let vec = vec!["string".to_string()];
    /// vec.iter().take(10).cloned();
    /// vec.iter().last().cloned();
    /// ```
    #[clippy::version = "1.60.0"]
    pub ITER_OVEREAGER_CLONED,
    perf,
    "using `cloned()` early with `Iterator::iter()` can lead to some performance inefficiencies"
}

declare_clippy_lint! {
    /// ### What it does
    /// Checks for usage of `Iterator::flat_map()` where `filter_map()` could be
    /// used instead.
    ///
    /// ### Why is this bad?
    /// When applicable, `filter_map()` is more clear since it shows that
    /// `Option` is used to produce 0 or 1 items.
    ///
    /// ### Example
    /// ```no_run
    /// let nums: Vec<i32> = ["1", "2", "whee!"].iter().flat_map(|x| x.parse().ok()).collect();
    /// ```
    /// Use instead:
    /// ```no_run
    /// let nums: Vec<i32> = ["1", "2", "whee!"].iter().filter_map(|x| x.parse().ok()).collect();
    /// ```
    #[clippy::version = "1.53.0"]
    pub FLAT_MAP_OPTION,
    pedantic,
    "used `flat_map` where `filter_map` could be used instead"
}

declare_clippy_lint! {
    /// ### What it does
    /// Checks for `.unwrap()` or `.unwrap_err()` calls on `Result`s and `.unwrap()` call on `Option`s.
    ///
    /// ### Why is this bad?
    /// It is better to handle the `None` or `Err` case,
    /// or at least call `.expect(_)` with a more helpful message. Still, for a lot of
    /// quick-and-dirty code, `unwrap` is a good choice, which is why this lint is
    /// `Allow` by default.
    ///
    /// `result.unwrap()` will let the thread panic on `Err` values.
    /// Normally, you want to implement more sophisticated error handling,
    /// and propagate errors upwards with `?` operator.
    ///
    /// Even if you want to panic on errors, not all `Error`s implement good
    /// messages on display. Therefore, it may be beneficial to look at the places
    /// where they may get displayed. Activate this lint to do just that.
    ///
    /// ### Examples
    /// ```no_run
    /// # let option = Some(1);
    /// # let result: Result<usize, ()> = Ok(1);
    /// option.unwrap();
    /// result.unwrap();
    /// ```
    ///
    /// Use instead:
    /// ```no_run
    /// # let option = Some(1);
    /// # let result: Result<usize, ()> = Ok(1);
    /// option.expect("more helpful message");
    /// result.expect("more helpful message");
    /// ```
    ///
    /// If [expect_used](#expect_used) is enabled, instead:
    /// ```rust,ignore
    /// # let option = Some(1);
    /// # let result: Result<usize, ()> = Ok(1);
    /// option?;
    ///
    /// // or
    ///
    /// result?;
    /// ```
    #[clippy::version = "1.45.0"]
    pub UNWRAP_USED,
    restriction,
    "using `.unwrap()` on `Result` or `Option`, which should at least get a better message using `expect()`"
}

declare_clippy_lint! {
    /// ### What it does
    /// Checks for `.unwrap()` related calls on `Result`s and `Option`s that are constructed.
    ///
    /// ### Why is this bad?
    /// It is better to write the value directly without the indirection.
    ///
    /// ### Examples
    /// ```no_run
    /// let val1 = Some(1).unwrap();
    /// let val2 = Ok::<_, ()>(1).unwrap();
    /// let val3 = Err::<(), _>(1).unwrap_err();
    /// ```
    ///
    /// Use instead:
    /// ```no_run
    /// let val1 = 1;
    /// let val2 = 1;
    /// let val3 = 1;
    /// ```
    #[clippy::version = "1.72.0"]
    pub UNNECESSARY_LITERAL_UNWRAP,
    complexity,
    "using `unwrap()` related calls on `Result` and `Option` constructors"
}

declare_clippy_lint! {
    /// ### What it does
    /// Checks for `.expect()` or `.expect_err()` calls on `Result`s and `.expect()` call on `Option`s.
    ///
    /// ### Why is this bad?
    /// Usually it is better to handle the `None` or `Err` case.
    /// Still, for a lot of quick-and-dirty code, `expect` is a good choice, which is why
    /// this lint is `Allow` by default.
    ///
    /// `result.expect()` will let the thread panic on `Err`
    /// values. Normally, you want to implement more sophisticated error handling,
    /// and propagate errors upwards with `?` operator.
    ///
    /// ### Examples
    /// ```rust,ignore
    /// # let option = Some(1);
    /// # let result: Result<usize, ()> = Ok(1);
    /// option.expect("one");
    /// result.expect("one");
    /// ```
    ///
    /// Use instead:
    /// ```rust,ignore
    /// # let option = Some(1);
    /// # let result: Result<usize, ()> = Ok(1);
    /// option?;
    ///
    /// // or
    ///
    /// result?;
    /// ```
    #[clippy::version = "1.45.0"]
    pub EXPECT_USED,
    restriction,
    "using `.expect()` on `Result` or `Option`, which might be better handled"
}

declare_clippy_lint! {
    /// ### What it does
    /// Checks for methods that should live in a trait
    /// implementation of a `std` trait (see [llogiq's blog
    /// post](http://llogiq.github.io/2015/07/30/traits.html) for further
    /// information) instead of an inherent implementation.
    ///
    /// ### Why is this bad?
    /// Implementing the traits improve ergonomics for users of
    /// the code, often with very little cost. Also people seeing a `mul(...)`
    /// method
    /// may expect `*` to work equally, so you should have good reason to disappoint
    /// them.
    ///
    /// ### Example
    /// ```no_run
    /// struct X;
    /// impl X {
    ///     fn add(&self, other: &X) -> X {
    ///         // ..
    /// # X
    ///     }
    /// }
    /// ```
    #[clippy::version = "pre 1.29.0"]
    pub SHOULD_IMPLEMENT_TRAIT,
    style,
    "defining a method that should be implementing a std trait"
}

declare_clippy_lint! {
    /// ### What it does
    /// Checks for methods with certain name prefixes or suffixes, and which
    /// do not adhere to standard conventions regarding how `self` is taken.
    /// The actual rules are:
    ///
    /// |Prefix |Postfix     |`self` taken                   | `self` type  |
    /// |-------|------------|-------------------------------|--------------|
    /// |`as_`  | none       |`&self` or `&mut self`         | any          |
    /// |`from_`| none       | none                          | any          |
    /// |`into_`| none       |`self`                         | any          |
    /// |`is_`  | none       |`&mut self` or `&self` or none | any          |
    /// |`to_`  | `_mut`     |`&mut self`                    | any          |
    /// |`to_`  | not `_mut` |`self`                         | `Copy`       |
    /// |`to_`  | not `_mut` |`&self`                        | not `Copy`   |
    ///
    /// Note: Clippy doesn't trigger methods with `to_` prefix in:
    /// - Traits definition.
    /// Clippy can not tell if a type that implements a trait is `Copy` or not.
    /// - Traits implementation, when `&self` is taken.
    /// The method signature is controlled by the trait and often `&self` is required for all types that implement the trait
    /// (see e.g. the `std::string::ToString` trait).
    ///
    /// Clippy allows `Pin<&Self>` and `Pin<&mut Self>` if `&self` and `&mut self` is required.
    ///
    /// Please find more info here:
    /// https://rust-lang.github.io/api-guidelines/naming.html#ad-hoc-conversions-follow-as_-to_-into_-conventions-c-conv
    ///
    /// ### Why is this bad?
    /// Consistency breeds readability. If you follow the
    /// conventions, your users won't be surprised that they, e.g., need to supply a
    /// mutable reference to a `as_..` function.
    ///
    /// ### Example
    /// ```no_run
    /// # struct X;
    /// impl X {
    ///     fn as_str(self) -> &'static str {
    ///         // ..
    /// # ""
    ///     }
    /// }
    /// ```
    #[clippy::version = "pre 1.29.0"]
    pub WRONG_SELF_CONVENTION,
    style,
    "defining a method named with an established prefix (like \"into_\") that takes `self` with the wrong convention"
}

declare_clippy_lint! {
    /// ### What it does
    /// Checks for usage of `ok().expect(..)`.
    ///
    /// ### Why is this bad?
    /// Because you usually call `expect()` on the `Result`
    /// directly to get a better error message.
    ///
    /// ### Known problems
    /// The error type needs to implement `Debug`
    ///
    /// ### Example
    /// ```no_run
    /// # let x = Ok::<_, ()>(());
    /// x.ok().expect("why did I do this again?");
    /// ```
    ///
    /// Use instead:
    /// ```no_run
    /// # let x = Ok::<_, ()>(());
    /// x.expect("why did I do this again?");
    /// ```
    #[clippy::version = "pre 1.29.0"]
    pub OK_EXPECT,
    style,
    "using `ok().expect()`, which gives worse error messages than calling `expect` directly on the Result"
}

declare_clippy_lint! {
    /// ### What it does
    /// Checks for `.err().expect()` calls on the `Result` type.
    ///
    /// ### Why is this bad?
    /// `.expect_err()` can be called directly to avoid the extra type conversion from `err()`.
    ///
    /// ### Example
    /// ```should_panic
    /// let x: Result<u32, &str> = Ok(10);
    /// x.err().expect("Testing err().expect()");
    /// ```
    /// Use instead:
    /// ```should_panic
    /// let x: Result<u32, &str> = Ok(10);
    /// x.expect_err("Testing expect_err");
    /// ```
    #[clippy::version = "1.62.0"]
    pub ERR_EXPECT,
    style,
    r#"using `.err().expect("")` when `.expect_err("")` can be used"#
}

declare_clippy_lint! {
    /// ### What it does
    /// Checks for usages of the following functions with an argument that constructs a default value
    /// (e.g., `Default::default` or `String::new`):
    /// - `unwrap_or`
    /// - `unwrap_or_else`
    /// - `or_insert`
    /// - `or_insert_with`
    ///
    /// ### Why is this bad?
    /// Readability. Using `unwrap_or_default` in place of `unwrap_or`/`unwrap_or_else`, or `or_default`
    /// in place of `or_insert`/`or_insert_with`, is simpler and more concise.
    ///
    /// ### Known problems
    /// In some cases, the argument of `unwrap_or`, etc. is needed for type inference. The lint uses a
    /// heuristic to try to identify such cases. However, the heuristic can produce false negatives.
    ///
    /// ### Examples
    /// ```no_run
    /// # let x = Some(1);
    /// # let mut map = std::collections::HashMap::<u64, String>::new();
    /// x.unwrap_or(Default::default());
    /// map.entry(42).or_insert_with(String::new);
    /// ```
    ///
    /// Use instead:
    /// ```no_run
    /// # let x = Some(1);
    /// # let mut map = std::collections::HashMap::<u64, String>::new();
    /// x.unwrap_or_default();
    /// map.entry(42).or_default();
    /// ```
    #[clippy::version = "1.56.0"]
    pub UNWRAP_OR_DEFAULT,
    style,
    "using `.unwrap_or`, etc. with an argument that constructs a default value"
}

declare_clippy_lint! {
    /// ### What it does
    /// Checks for usage of `option.map(_).unwrap_or(_)` or `option.map(_).unwrap_or_else(_)` or
    /// `result.map(_).unwrap_or_else(_)`.
    ///
    /// ### Why is this bad?
    /// Readability, these can be written more concisely (resp.) as
    /// `option.map_or(_, _)`, `option.map_or_else(_, _)` and `result.map_or_else(_, _)`.
    ///
    /// ### Known problems
    /// The order of the arguments is not in execution order
    ///
    /// ### Examples
    /// ```no_run
    /// # let option = Some(1);
    /// # let result: Result<usize, ()> = Ok(1);
    /// # fn some_function(foo: ()) -> usize { 1 }
    /// option.map(|a| a + 1).unwrap_or(0);
    /// option.map(|a| a > 10).unwrap_or(false);
    /// result.map(|a| a + 1).unwrap_or_else(some_function);
    /// ```
    ///
    /// Use instead:
    /// ```no_run
    /// # let option = Some(1);
    /// # let result: Result<usize, ()> = Ok(1);
    /// # fn some_function(foo: ()) -> usize { 1 }
    /// option.map_or(0, |a| a + 1);
    /// option.is_some_and(|a| a > 10);
    /// result.map_or_else(some_function, |a| a + 1);
    /// ```
    #[clippy::version = "1.45.0"]
    pub MAP_UNWRAP_OR,
    pedantic,
    "using `.map(f).unwrap_or(a)` or `.map(f).unwrap_or_else(func)`, which are more succinctly expressed as `map_or(a, f)` or `map_or_else(a, f)`"
}

declare_clippy_lint! {
    /// ### What it does
    /// Checks for usage of `_.map_or(None, _)`.
    ///
    /// ### Why is this bad?
    /// Readability, this can be written more concisely as
    /// `_.and_then(_)`.
    ///
    /// ### Known problems
    /// The order of the arguments is not in execution order.
    ///
    /// ### Example
    /// ```no_run
    /// # let opt = Some(1);
    /// opt.map_or(None, |a| Some(a + 1));
    /// ```
    ///
    /// Use instead:
    /// ```no_run
    /// # let opt = Some(1);
    /// opt.and_then(|a| Some(a + 1));
    /// ```
    #[clippy::version = "pre 1.29.0"]
    pub OPTION_MAP_OR_NONE,
    style,
    "using `Option.map_or(None, f)`, which is more succinctly expressed as `and_then(f)`"
}

declare_clippy_lint! {
    /// ### What it does
    /// Checks for usage of `_.map_or(None, Some)`.
    ///
    /// ### Why is this bad?
    /// Readability, this can be written more concisely as
    /// `_.ok()`.
    ///
    /// ### Example
    /// ```no_run
    /// # let r: Result<u32, &str> = Ok(1);
    /// assert_eq!(Some(1), r.map_or(None, Some));
    /// ```
    ///
    /// Use instead:
    /// ```no_run
    /// # let r: Result<u32, &str> = Ok(1);
    /// assert_eq!(Some(1), r.ok());
    /// ```
    #[clippy::version = "1.44.0"]
    pub RESULT_MAP_OR_INTO_OPTION,
    style,
    "using `Result.map_or(None, Some)`, which is more succinctly expressed as `ok()`"
}

declare_clippy_lint! {
    /// ### What it does
    /// Checks for usage of `_.and_then(|x| Some(y))`, `_.and_then(|x| Ok(y))` or
    /// `_.or_else(|x| Err(y))`.
    ///
    /// ### Why is this bad?
    /// Readability, this can be written more concisely as
    /// `_.map(|x| y)` or `_.map_err(|x| y)`.
    ///
    /// ### Example
    /// ```no_run
    /// # fn opt() -> Option<&'static str> { Some("42") }
    /// # fn res() -> Result<&'static str, &'static str> { Ok("42") }
    /// let _ = opt().and_then(|s| Some(s.len()));
    /// let _ = res().and_then(|s| if s.len() == 42 { Ok(10) } else { Ok(20) });
    /// let _ = res().or_else(|s| if s.len() == 42 { Err(10) } else { Err(20) });
    /// ```
    ///
    /// The correct use would be:
    ///
    /// ```no_run
    /// # fn opt() -> Option<&'static str> { Some("42") }
    /// # fn res() -> Result<&'static str, &'static str> { Ok("42") }
    /// let _ = opt().map(|s| s.len());
    /// let _ = res().map(|s| if s.len() == 42 { 10 } else { 20 });
    /// let _ = res().map_err(|s| if s.len() == 42 { 10 } else { 20 });
    /// ```
    #[clippy::version = "1.45.0"]
    pub BIND_INSTEAD_OF_MAP,
    complexity,
    "using `Option.and_then(|x| Some(y))`, which is more succinctly expressed as `map(|x| y)`"
}

declare_clippy_lint! {
    /// ### What it does
    /// Checks for usage of `_.filter(_).next()`.
    ///
    /// ### Why is this bad?
    /// Readability, this can be written more concisely as
    /// `_.find(_)`.
    ///
    /// ### Example
    /// ```no_run
    /// # let vec = vec![1];
    /// vec.iter().filter(|x| **x == 0).next();
    /// ```
    ///
    /// Use instead:
    /// ```no_run
    /// # let vec = vec![1];
    /// vec.iter().find(|x| **x == 0);
    /// ```
    #[clippy::version = "pre 1.29.0"]
    pub FILTER_NEXT,
    complexity,
    "using `filter(p).next()`, which is more succinctly expressed as `.find(p)`"
}

declare_clippy_lint! {
    /// ### What it does
    /// Checks for usage of `_.skip_while(condition).next()`.
    ///
    /// ### Why is this bad?
    /// Readability, this can be written more concisely as
    /// `_.find(!condition)`.
    ///
    /// ### Example
    /// ```no_run
    /// # let vec = vec![1];
    /// vec.iter().skip_while(|x| **x == 0).next();
    /// ```
    ///
    /// Use instead:
    /// ```no_run
    /// # let vec = vec![1];
    /// vec.iter().find(|x| **x != 0);
    /// ```
    #[clippy::version = "1.42.0"]
    pub SKIP_WHILE_NEXT,
    complexity,
    "using `skip_while(p).next()`, which is more succinctly expressed as `.find(!p)`"
}

declare_clippy_lint! {
    /// ### What it does
    /// Checks for usage of `_.map(_).flatten(_)` on `Iterator` and `Option`
    ///
    /// ### Why is this bad?
    /// Readability, this can be written more concisely as
    /// `_.flat_map(_)` for `Iterator` or `_.and_then(_)` for `Option`
    ///
    /// ### Example
    /// ```no_run
    /// let vec = vec![vec![1]];
    /// let opt = Some(5);
    ///
    /// vec.iter().map(|x| x.iter()).flatten();
    /// opt.map(|x| Some(x * 2)).flatten();
    /// ```
    ///
    /// Use instead:
    /// ```no_run
    /// # let vec = vec![vec![1]];
    /// # let opt = Some(5);
    /// vec.iter().flat_map(|x| x.iter());
    /// opt.and_then(|x| Some(x * 2));
    /// ```
    #[clippy::version = "1.31.0"]
    pub MAP_FLATTEN,
    complexity,
    "using combinations of `flatten` and `map` which can usually be written as a single method call"
}

declare_clippy_lint! {
    /// ### What it does
    /// Checks for usage of `_.filter(_).map(_)` that can be written more simply
    /// as `filter_map(_)`.
    ///
    /// ### Why is this bad?
    /// Redundant code in the `filter` and `map` operations is poor style and
    /// less performant.
    ///
     /// ### Example
    /// ```no_run
    /// # #![allow(unused)]
    /// (0_i32..10)
    ///     .filter(|n| n.checked_add(1).is_some())
    ///     .map(|n| n.checked_add(1).unwrap());
    /// ```
    ///
    /// Use instead:
    /// ```no_run
    /// # #[allow(unused)]
    /// (0_i32..10).filter_map(|n| n.checked_add(1));
    /// ```
    #[clippy::version = "1.51.0"]
    pub MANUAL_FILTER_MAP,
    complexity,
    "using `_.filter(_).map(_)` in a way that can be written more simply as `filter_map(_)`"
}

declare_clippy_lint! {
    /// ### What it does
    /// Checks for usage of `_.find(_).map(_)` that can be written more simply
    /// as `find_map(_)`.
    ///
    /// ### Why is this bad?
    /// Redundant code in the `find` and `map` operations is poor style and
    /// less performant.
    ///
     /// ### Example
    /// ```no_run
    /// (0_i32..10)
    ///     .find(|n| n.checked_add(1).is_some())
    ///     .map(|n| n.checked_add(1).unwrap());
    /// ```
    ///
    /// Use instead:
    /// ```no_run
    /// (0_i32..10).find_map(|n| n.checked_add(1));
    /// ```
    #[clippy::version = "1.51.0"]
    pub MANUAL_FIND_MAP,
    complexity,
    "using `_.find(_).map(_)` in a way that can be written more simply as `find_map(_)`"
}

declare_clippy_lint! {
    /// ### What it does
    /// Checks for usage of `_.filter_map(_).next()`.
    ///
    /// ### Why is this bad?
    /// Readability, this can be written more concisely as
    /// `_.find_map(_)`.
    ///
    /// ### Example
    /// ```no_run
    ///  (0..3).filter_map(|x| if x == 2 { Some(x) } else { None }).next();
    /// ```
    /// Can be written as
    ///
    /// ```no_run
    ///  (0..3).find_map(|x| if x == 2 { Some(x) } else { None });
    /// ```
    #[clippy::version = "1.36.0"]
    pub FILTER_MAP_NEXT,
    pedantic,
    "using combination of `filter_map` and `next` which can usually be written as a single method call"
}

declare_clippy_lint! {
    /// ### What it does
    /// Checks for usage of `flat_map(|x| x)`.
    ///
    /// ### Why is this bad?
    /// Readability, this can be written more concisely by using `flatten`.
    ///
    /// ### Example
    /// ```no_run
    /// # let iter = vec![vec![0]].into_iter();
    /// iter.flat_map(|x| x);
    /// ```
    /// Can be written as
    /// ```no_run
    /// # let iter = vec![vec![0]].into_iter();
    /// iter.flatten();
    /// ```
    #[clippy::version = "1.39.0"]
    pub FLAT_MAP_IDENTITY,
    complexity,
    "call to `flat_map` where `flatten` is sufficient"
}

declare_clippy_lint! {
    /// ### What it does
    /// Checks for an iterator or string search (such as `find()`,
    /// `position()`, or `rposition()`) followed by a call to `is_some()` or `is_none()`.
    ///
    /// ### Why is this bad?
    /// Readability, this can be written more concisely as:
    /// * `_.any(_)`, or `_.contains(_)` for `is_some()`,
    /// * `!_.any(_)`, or `!_.contains(_)` for `is_none()`.
    ///
    /// ### Example
    /// ```no_run
    /// # #![allow(unused)]
    /// let vec = vec![1];
    /// vec.iter().find(|x| **x == 0).is_some();
    ///
    /// "hello world".find("world").is_none();
    /// ```
    ///
    /// Use instead:
    /// ```no_run
    /// let vec = vec![1];
    /// vec.iter().any(|x| *x == 0);
    ///
    /// # #[allow(unused)]
    /// !"hello world".contains("world");
    /// ```
    #[clippy::version = "pre 1.29.0"]
    pub SEARCH_IS_SOME,
    complexity,
    "using an iterator or string search followed by `is_some()` or `is_none()`, which is more succinctly expressed as a call to `any()` or `contains()` (with negation in case of `is_none()`)"
}

declare_clippy_lint! {
    /// ### What it does
    /// Checks for usage of `.chars().next()` on a `str` to check
    /// if it starts with a given char.
    ///
    /// ### Why is this bad?
    /// Readability, this can be written more concisely as
    /// `_.starts_with(_)`.
    ///
    /// ### Example
    /// ```no_run
    /// let name = "foo";
    /// if name.chars().next() == Some('_') {};
    /// ```
    ///
    /// Use instead:
    /// ```no_run
    /// let name = "foo";
    /// if name.starts_with('_') {};
    /// ```
    #[clippy::version = "pre 1.29.0"]
    pub CHARS_NEXT_CMP,
    style,
    "using `.chars().next()` to check if a string starts with a char"
}

declare_clippy_lint! {
    /// ### What it does
    /// Checks for calls to `.or(foo(..))`, `.unwrap_or(foo(..))`,
    /// `.or_insert(foo(..))` etc., and suggests to use `.or_else(|| foo(..))`,
    /// `.unwrap_or_else(|| foo(..))`, `.unwrap_or_default()` or `.or_default()`
    /// etc. instead.
    ///
    /// ### Why is this bad?
    /// The function will always be called. This is only bad if it allocates or
    /// does some non-trivial amount of work.
    ///
    /// ### Known problems
    /// If the function has side-effects, not calling it will change the
    /// semantic of the program, but you shouldn't rely on that.
    ///
    /// The lint also cannot figure out whether the function you call is
    /// actually expensive to call or not.
    ///
    /// ### Example
    /// ```no_run
    /// # let foo = Some(String::new());
    /// foo.unwrap_or(String::from("empty"));
    /// ```
    ///
    /// Use instead:
    /// ```no_run
    /// # let foo = Some(String::new());
    /// foo.unwrap_or_else(|| String::from("empty"));
    /// ```
    #[clippy::version = "pre 1.29.0"]
    pub OR_FUN_CALL,
    nursery,
    "using any `*or` method with a function call, which suggests `*or_else`"
}

declare_clippy_lint! {
    /// ### What it does
    /// Checks for `.or(…).unwrap()` calls to Options and Results.
    ///
    /// ### Why is this bad?
    /// You should use `.unwrap_or(…)` instead for clarity.
    ///
    /// ### Example
    /// ```no_run
    /// # let fallback = "fallback";
    /// // Result
    /// # type Error = &'static str;
    /// # let result: Result<&str, Error> = Err("error");
    /// let value = result.or::<Error>(Ok(fallback)).unwrap();
    ///
    /// // Option
    /// # let option: Option<&str> = None;
    /// let value = option.or(Some(fallback)).unwrap();
    /// ```
    /// Use instead:
    /// ```no_run
    /// # let fallback = "fallback";
    /// // Result
    /// # let result: Result<&str, &str> = Err("error");
    /// let value = result.unwrap_or(fallback);
    ///
    /// // Option
    /// # let option: Option<&str> = None;
    /// let value = option.unwrap_or(fallback);
    /// ```
    #[clippy::version = "1.61.0"]
    pub OR_THEN_UNWRAP,
    complexity,
    "checks for `.or(…).unwrap()` calls to Options and Results."
}

declare_clippy_lint! {
    /// ### What it does
    /// Checks for calls to `.expect(&format!(...))`, `.expect(foo(..))`,
    /// etc., and suggests to use `unwrap_or_else` instead
    ///
    /// ### Why is this bad?
    /// The function will always be called.
    ///
    /// ### Known problems
    /// If the function has side-effects, not calling it will
    /// change the semantics of the program, but you shouldn't rely on that anyway.
    ///
    /// ### Example
    /// ```no_run
    /// # let foo = Some(String::new());
    /// # let err_code = "418";
    /// # let err_msg = "I'm a teapot";
    /// foo.expect(&format!("Err {}: {}", err_code, err_msg));
    ///
    /// // or
    ///
    /// # let foo = Some(String::new());
    /// foo.expect(format!("Err {}: {}", err_code, err_msg).as_str());
    /// ```
    ///
    /// Use instead:
    /// ```no_run
    /// # let foo = Some(String::new());
    /// # let err_code = "418";
    /// # let err_msg = "I'm a teapot";
    /// foo.unwrap_or_else(|| panic!("Err {}: {}", err_code, err_msg));
    /// ```
    #[clippy::version = "pre 1.29.0"]
    pub EXPECT_FUN_CALL,
    perf,
    "using any `expect` method with a function call"
}

declare_clippy_lint! {
    /// ### What it does
    /// Checks for usage of `.clone()` on a `Copy` type.
    ///
    /// ### Why is this bad?
    /// The only reason `Copy` types implement `Clone` is for
    /// generics, not for using the `clone` method on a concrete type.
    ///
    /// ### Example
    /// ```no_run
    /// 42u64.clone();
    /// ```
    #[clippy::version = "pre 1.29.0"]
    pub CLONE_ON_COPY,
    complexity,
    "using `clone` on a `Copy` type"
}

declare_clippy_lint! {
    /// ### What it does
    /// Checks for usage of `.clone()` on a ref-counted pointer,
    /// (`Rc`, `Arc`, `rc::Weak`, or `sync::Weak`), and suggests calling Clone via unified
    /// function syntax instead (e.g., `Rc::clone(foo)`).
    ///
    /// ### Why is this bad?
    /// Calling '.clone()' on an Rc, Arc, or Weak
    /// can obscure the fact that only the pointer is being cloned, not the underlying
    /// data.
    ///
    /// ### Example
    /// ```no_run
    /// # use std::rc::Rc;
    /// let x = Rc::new(1);
    ///
    /// x.clone();
    /// ```
    ///
    /// Use instead:
    /// ```no_run
    /// # use std::rc::Rc;
    /// # let x = Rc::new(1);
    /// Rc::clone(&x);
    /// ```
    #[clippy::version = "pre 1.29.0"]
    pub CLONE_ON_REF_PTR,
    restriction,
    "using 'clone' on a ref-counted pointer"
}

declare_clippy_lint! {
    /// ### What it does
    /// Checks for usage of `.to_string()` on an `&&T` where
    /// `T` implements `ToString` directly (like `&&str` or `&&String`).
    ///
    /// ### Why is this bad?
    /// This bypasses the specialized implementation of
    /// `ToString` and instead goes through the more expensive string formatting
    /// facilities.
    ///
    /// ### Example
    /// ```no_run
    /// // Generic implementation for `T: Display` is used (slow)
    /// ["foo", "bar"].iter().map(|s| s.to_string());
    ///
    /// // OK, the specialized impl is used
    /// ["foo", "bar"].iter().map(|&s| s.to_string());
    /// ```
    #[clippy::version = "1.40.0"]
    pub INEFFICIENT_TO_STRING,
    pedantic,
    "using `to_string` on `&&T` where `T: ToString`"
}

declare_clippy_lint! {
    /// ### What it does
    /// Checks for `new` not returning a type that contains `Self`.
    ///
    /// ### Why is this bad?
    /// As a convention, `new` methods are used to make a new
    /// instance of a type.
    ///
    /// ### Example
    /// In an impl block:
    /// ```no_run
    /// # struct Foo;
    /// # struct NotAFoo;
    /// impl Foo {
    ///     fn new() -> NotAFoo {
    /// # NotAFoo
    ///     }
    /// }
    /// ```
    ///
    /// ```no_run
    /// # struct Foo;
    /// struct Bar(Foo);
    /// impl Foo {
    ///     // Bad. The type name must contain `Self`
    ///     fn new() -> Bar {
    /// # Bar(Foo)
    ///     }
    /// }
    /// ```
    ///
    /// ```no_run
    /// # struct Foo;
    /// # struct FooError;
    /// impl Foo {
    ///     // Good. Return type contains `Self`
    ///     fn new() -> Result<Foo, FooError> {
    /// # Ok(Foo)
    ///     }
    /// }
    /// ```
    ///
    /// Or in a trait definition:
    /// ```no_run
    /// pub trait Trait {
    ///     // Bad. The type name must contain `Self`
    ///     fn new();
    /// }
    /// ```
    ///
    /// ```no_run
    /// pub trait Trait {
    ///     // Good. Return type contains `Self`
    ///     fn new() -> Self;
    /// }
    /// ```
    #[clippy::version = "pre 1.29.0"]
    pub NEW_RET_NO_SELF,
    style,
    "not returning type containing `Self` in a `new` method"
}

declare_clippy_lint! {
    /// ### What it does
    /// Checks for string methods that receive a single-character
    /// `str` as an argument, e.g., `_.split("x")`.
    ///
    /// ### Why is this bad?
    /// Performing these methods using a `char` is faster than
    /// using a `str`.
    ///
    /// ### Known problems
    /// Does not catch multi-byte unicode characters.
    ///
    /// ### Example
    /// ```rust,ignore
    /// _.split("x");
    /// ```
    ///
    /// Use instead:
    /// ```rust,ignore
    /// _.split('x');
    /// ```
    #[clippy::version = "pre 1.29.0"]
    pub SINGLE_CHAR_PATTERN,
    perf,
    "using a single-character str where a char could be used, e.g., `_.split(\"x\")`"
}

declare_clippy_lint! {
    /// ### What it does
    /// Checks for calling `.step_by(0)` on iterators which panics.
    ///
    /// ### Why is this bad?
    /// This very much looks like an oversight. Use `panic!()` instead if you
    /// actually intend to panic.
    ///
    /// ### Example
    /// ```rust,should_panic
    /// for x in (0..100).step_by(0) {
    ///     //..
    /// }
    /// ```
    #[clippy::version = "pre 1.29.0"]
    pub ITERATOR_STEP_BY_ZERO,
    correctness,
    "using `Iterator::step_by(0)`, which will panic at runtime"
}

declare_clippy_lint! {
    /// ### What it does
    /// Checks for iterators of `Option`s using ``.filter(Option::is_some).map(Option::unwrap)` that may
    /// be replaced with a `.flatten()` call.
    ///
    /// ### Why is this bad?
    /// `Option` is like a collection of 0-1 things, so `flatten`
    /// automatically does this without suspicious-looking `unwrap` calls.
    ///
    /// ### Example
    /// ```no_run
    /// let _ = std::iter::empty::<Option<i32>>().filter(Option::is_some).map(Option::unwrap);
    /// ```
    /// Use instead:
    /// ```no_run
    /// let _ = std::iter::empty::<Option<i32>>().flatten();
    /// ```
    #[clippy::version = "1.53.0"]
    pub OPTION_FILTER_MAP,
    complexity,
    "filtering `Option` for `Some` then force-unwrapping, which can be one type-safe operation"
}

declare_clippy_lint! {
    /// ### What it does
    /// Checks for the use of `iter.nth(0)`.
    ///
    /// ### Why is this bad?
    /// `iter.next()` is equivalent to
    /// `iter.nth(0)`, as they both consume the next element,
    ///  but is more readable.
    ///
    /// ### Example
    /// ```no_run
    /// # use std::collections::HashSet;
    /// # let mut s = HashSet::new();
    /// # s.insert(1);
    /// let x = s.iter().nth(0);
    /// ```
    ///
    /// Use instead:
    /// ```no_run
    /// # use std::collections::HashSet;
    /// # let mut s = HashSet::new();
    /// # s.insert(1);
    /// let x = s.iter().next();
    /// ```
    #[clippy::version = "1.42.0"]
    pub ITER_NTH_ZERO,
    style,
    "replace `iter.nth(0)` with `iter.next()`"
}

declare_clippy_lint! {
    /// ### What it does
    /// Checks for usage of `.iter().nth()` (and the related
    /// `.iter_mut().nth()`) on standard library types with *O*(1) element access.
    ///
    /// ### Why is this bad?
    /// `.get()` and `.get_mut()` are more efficient and more
    /// readable.
    ///
    /// ### Example
    /// ```no_run
    /// let some_vec = vec![0, 1, 2, 3];
    /// let bad_vec = some_vec.iter().nth(3);
    /// let bad_slice = &some_vec[..].iter().nth(3);
    /// ```
    /// The correct use would be:
    /// ```no_run
    /// let some_vec = vec![0, 1, 2, 3];
    /// let bad_vec = some_vec.get(3);
    /// let bad_slice = &some_vec[..].get(3);
    /// ```
    #[clippy::version = "pre 1.29.0"]
    pub ITER_NTH,
    perf,
    "using `.iter().nth()` on a standard library type with O(1) element access"
}

declare_clippy_lint! {
    /// ### What it does
    /// Checks for usage of `.skip(x).next()` on iterators.
    ///
    /// ### Why is this bad?
    /// `.nth(x)` is cleaner
    ///
    /// ### Example
    /// ```no_run
    /// let some_vec = vec![0, 1, 2, 3];
    /// let bad_vec = some_vec.iter().skip(3).next();
    /// let bad_slice = &some_vec[..].iter().skip(3).next();
    /// ```
    /// The correct use would be:
    /// ```no_run
    /// let some_vec = vec![0, 1, 2, 3];
    /// let bad_vec = some_vec.iter().nth(3);
    /// let bad_slice = &some_vec[..].iter().nth(3);
    /// ```
    #[clippy::version = "pre 1.29.0"]
    pub ITER_SKIP_NEXT,
    style,
    "using `.skip(x).next()` on an iterator"
}

declare_clippy_lint! {
    /// ### What it does
    /// Checks for usage of `.drain(..)` on `Vec` and `VecDeque` for iteration.
    ///
    /// ### Why is this bad?
    /// `.into_iter()` is simpler with better performance.
    ///
    /// ### Example
    /// ```no_run
    /// # use std::collections::HashSet;
    /// let mut foo = vec![0, 1, 2, 3];
    /// let bar: HashSet<usize> = foo.drain(..).collect();
    /// ```
    /// Use instead:
    /// ```no_run
    /// # use std::collections::HashSet;
    /// let foo = vec![0, 1, 2, 3];
    /// let bar: HashSet<usize> = foo.into_iter().collect();
    /// ```
    #[clippy::version = "1.61.0"]
    pub ITER_WITH_DRAIN,
    nursery,
    "replace `.drain(..)` with `.into_iter()`"
}

declare_clippy_lint! {
    /// ### What it does
    /// Checks for usage of `x.get(x.len() - 1)` instead of
    /// `x.last()`.
    ///
    /// ### Why is this bad?
    /// Using `x.last()` is easier to read and has the same
    /// result.
    ///
    /// Note that using `x[x.len() - 1]` is semantically different from
    /// `x.last()`.  Indexing into the array will panic on out-of-bounds
    /// accesses, while `x.get()` and `x.last()` will return `None`.
    ///
    /// There is another lint (get_unwrap) that covers the case of using
    /// `x.get(index).unwrap()` instead of `x[index]`.
    ///
    /// ### Example
    /// ```no_run
    /// let x = vec![2, 3, 5];
    /// let last_element = x.get(x.len() - 1);
    /// ```
    ///
    /// Use instead:
    /// ```no_run
    /// let x = vec![2, 3, 5];
    /// let last_element = x.last();
    /// ```
    #[clippy::version = "1.37.0"]
    pub GET_LAST_WITH_LEN,
    complexity,
    "Using `x.get(x.len() - 1)` when `x.last()` is correct and simpler"
}

declare_clippy_lint! {
    /// ### What it does
    /// Checks for usage of `.get().unwrap()` (or
    /// `.get_mut().unwrap`) on a standard library type which implements `Index`
    ///
    /// ### Why is this bad?
    /// Using the Index trait (`[]`) is more clear and more
    /// concise.
    ///
    /// ### Known problems
    /// Not a replacement for error handling: Using either
    /// `.unwrap()` or the Index trait (`[]`) carries the risk of causing a `panic`
    /// if the value being accessed is `None`. If the use of `.get().unwrap()` is a
    /// temporary placeholder for dealing with the `Option` type, then this does
    /// not mitigate the need for error handling. If there is a chance that `.get()`
    /// will be `None` in your program, then it is advisable that the `None` case
    /// is handled in a future refactor instead of using `.unwrap()` or the Index
    /// trait.
    ///
    /// ### Example
    /// ```no_run
    /// let mut some_vec = vec![0, 1, 2, 3];
    /// let last = some_vec.get(3).unwrap();
    /// *some_vec.get_mut(0).unwrap() = 1;
    /// ```
    /// The correct use would be:
    /// ```no_run
    /// let mut some_vec = vec![0, 1, 2, 3];
    /// let last = some_vec[3];
    /// some_vec[0] = 1;
    /// ```
    #[clippy::version = "pre 1.29.0"]
    pub GET_UNWRAP,
    restriction,
    "using `.get().unwrap()` or `.get_mut().unwrap()` when using `[]` would work instead"
}

declare_clippy_lint! {
    /// ### What it does
    /// Checks for occurrences where one vector gets extended instead of append
    ///
    /// ### Why is this bad?
    /// Using `append` instead of `extend` is more concise and faster
    ///
    /// ### Example
    /// ```no_run
    /// let mut a = vec![1, 2, 3];
    /// let mut b = vec![4, 5, 6];
    ///
    /// a.extend(b.drain(..));
    /// ```
    ///
    /// Use instead:
    /// ```no_run
    /// let mut a = vec![1, 2, 3];
    /// let mut b = vec![4, 5, 6];
    ///
    /// a.append(&mut b);
    /// ```
    #[clippy::version = "1.55.0"]
    pub EXTEND_WITH_DRAIN,
    perf,
    "using vec.append(&mut vec) to move the full range of a vector to another"
}

declare_clippy_lint! {
    /// ### What it does
    /// Checks for the use of `.extend(s.chars())` where s is a
    /// `&str` or `String`.
    ///
    /// ### Why is this bad?
    /// `.push_str(s)` is clearer
    ///
    /// ### Example
    /// ```no_run
    /// let abc = "abc";
    /// let def = String::from("def");
    /// let mut s = String::new();
    /// s.extend(abc.chars());
    /// s.extend(def.chars());
    /// ```
    /// The correct use would be:
    /// ```no_run
    /// let abc = "abc";
    /// let def = String::from("def");
    /// let mut s = String::new();
    /// s.push_str(abc);
    /// s.push_str(&def);
    /// ```
    #[clippy::version = "pre 1.29.0"]
    pub STRING_EXTEND_CHARS,
    style,
    "using `x.extend(s.chars())` where s is a `&str` or `String`"
}

declare_clippy_lint! {
    /// ### What it does
    /// Checks for the use of `.cloned().collect()` on slice to
    /// create a `Vec`.
    ///
    /// ### Why is this bad?
    /// `.to_vec()` is clearer
    ///
    /// ### Example
    /// ```no_run
    /// let s = [1, 2, 3, 4, 5];
    /// let s2: Vec<isize> = s[..].iter().cloned().collect();
    /// ```
    /// The better use would be:
    /// ```no_run
    /// let s = [1, 2, 3, 4, 5];
    /// let s2: Vec<isize> = s.to_vec();
    /// ```
    #[clippy::version = "pre 1.29.0"]
    pub ITER_CLONED_COLLECT,
    style,
    "using `.cloned().collect()` on slice to create a `Vec`"
}

declare_clippy_lint! {
    /// ### What it does
    /// Checks for usage of `_.chars().last()` or
    /// `_.chars().next_back()` on a `str` to check if it ends with a given char.
    ///
    /// ### Why is this bad?
    /// Readability, this can be written more concisely as
    /// `_.ends_with(_)`.
    ///
    /// ### Example
    /// ```no_run
    /// # let name = "_";
    /// name.chars().last() == Some('_') || name.chars().next_back() == Some('-');
    /// ```
    ///
    /// Use instead:
    /// ```no_run
    /// # let name = "_";
    /// name.ends_with('_') || name.ends_with('-');
    /// ```
    #[clippy::version = "pre 1.29.0"]
    pub CHARS_LAST_CMP,
    style,
    "using `.chars().last()` or `.chars().next_back()` to check if a string ends with a char"
}

declare_clippy_lint! {
    /// ### What it does
    /// Checks for usage of `.as_ref()` or `.as_mut()` where the
    /// types before and after the call are the same.
    ///
    /// ### Why is this bad?
    /// The call is unnecessary.
    ///
    /// ### Example
    /// ```no_run
    /// # fn do_stuff(x: &[i32]) {}
    /// let x: &[i32] = &[1, 2, 3, 4, 5];
    /// do_stuff(x.as_ref());
    /// ```
    /// The correct use would be:
    /// ```no_run
    /// # fn do_stuff(x: &[i32]) {}
    /// let x: &[i32] = &[1, 2, 3, 4, 5];
    /// do_stuff(x);
    /// ```
    #[clippy::version = "pre 1.29.0"]
    pub USELESS_ASREF,
    complexity,
    "using `as_ref` where the types before and after the call are the same"
}

declare_clippy_lint! {
    /// ### What it does
    /// Checks for usage of `fold` when a more succinct alternative exists.
    /// Specifically, this checks for `fold`s which could be replaced by `any`, `all`,
    /// `sum` or `product`.
    ///
    /// ### Why is this bad?
    /// Readability.
    ///
    /// ### Example
    /// ```no_run
    /// # #[allow(unused)]
    /// (0..3).fold(false, |acc, x| acc || x > 2);
    /// ```
    ///
    /// Use instead:
    /// ```no_run
    /// (0..3).any(|x| x > 2);
    /// ```
    #[clippy::version = "pre 1.29.0"]
    pub UNNECESSARY_FOLD,
    style,
    "using `fold` when a more succinct alternative exists"
}

declare_clippy_lint! {
    /// ### What it does
    /// Checks for `filter_map` calls that could be replaced by `filter` or `map`.
    /// More specifically it checks if the closure provided is only performing one of the
    /// filter or map operations and suggests the appropriate option.
    ///
    /// ### Why is this bad?
    /// Complexity. The intent is also clearer if only a single
    /// operation is being performed.
    ///
    /// ### Example
    /// ```no_run
    /// let _ = (0..3).filter_map(|x| if x > 2 { Some(x) } else { None });
    ///
    /// // As there is no transformation of the argument this could be written as:
    /// let _ = (0..3).filter(|&x| x > 2);
    /// ```
    ///
    /// ```no_run
    /// let _ = (0..4).filter_map(|x| Some(x + 1));
    ///
    /// // As there is no conditional check on the argument this could be written as:
    /// let _ = (0..4).map(|x| x + 1);
    /// ```
    #[clippy::version = "1.31.0"]
    pub UNNECESSARY_FILTER_MAP,
    complexity,
    "using `filter_map` when a more succinct alternative exists"
}

declare_clippy_lint! {
    /// ### What it does
    /// Checks for `find_map` calls that could be replaced by `find` or `map`. More
    /// specifically it checks if the closure provided is only performing one of the
    /// find or map operations and suggests the appropriate option.
    ///
    /// ### Why is this bad?
    /// Complexity. The intent is also clearer if only a single
    /// operation is being performed.
    ///
    /// ### Example
    /// ```no_run
    /// let _ = (0..3).find_map(|x| if x > 2 { Some(x) } else { None });
    ///
    /// // As there is no transformation of the argument this could be written as:
    /// let _ = (0..3).find(|&x| x > 2);
    /// ```
    ///
    /// ```no_run
    /// let _ = (0..4).find_map(|x| Some(x + 1));
    ///
    /// // As there is no conditional check on the argument this could be written as:
    /// let _ = (0..4).map(|x| x + 1).next();
    /// ```
    #[clippy::version = "1.61.0"]
    pub UNNECESSARY_FIND_MAP,
    complexity,
    "using `find_map` when a more succinct alternative exists"
}

declare_clippy_lint! {
    /// ### What it does
    /// Checks for `into_iter` calls on references which should be replaced by `iter`
    /// or `iter_mut`.
    ///
    /// ### Why is this bad?
    /// Readability. Calling `into_iter` on a reference will not move out its
    /// content into the resulting iterator, which is confusing. It is better just call `iter` or
    /// `iter_mut` directly.
    ///
    /// ### Example
    /// ```no_run
    /// # let vec = vec![3, 4, 5];
    /// (&vec).into_iter();
    /// ```
    ///
    /// Use instead:
    /// ```no_run
    /// # let vec = vec![3, 4, 5];
    /// (&vec).iter();
    /// ```
    #[clippy::version = "1.32.0"]
    pub INTO_ITER_ON_REF,
    style,
    "using `.into_iter()` on a reference"
}

declare_clippy_lint! {
    /// ### What it does
    /// Checks for calls to `map` followed by a `count`.
    ///
    /// ### Why is this bad?
    /// It looks suspicious. Maybe `map` was confused with `filter`.
    /// If the `map` call is intentional, this should be rewritten
    /// using `inspect`. Or, if you intend to drive the iterator to
    /// completion, you can just use `for_each` instead.
    ///
    /// ### Example
    /// ```no_run
    /// let _ = (0..3).map(|x| x + 2).count();
    /// ```
    #[clippy::version = "1.39.0"]
    pub SUSPICIOUS_MAP,
    suspicious,
    "suspicious usage of map"
}

declare_clippy_lint! {
    /// ### What it does
    /// Checks for `MaybeUninit::uninit().assume_init()`.
    ///
    /// ### Why is this bad?
    /// For most types, this is undefined behavior.
    ///
    /// ### Known problems
    /// For now, we accept empty tuples and tuples / arrays
    /// of `MaybeUninit`. There may be other types that allow uninitialized
    /// data, but those are not yet rigorously defined.
    ///
    /// ### Example
    /// ```no_run
    /// // Beware the UB
    /// use std::mem::MaybeUninit;
    ///
    /// let _: usize = unsafe { MaybeUninit::uninit().assume_init() };
    /// ```
    ///
    /// Note that the following is OK:
    ///
    /// ```no_run
    /// use std::mem::MaybeUninit;
    ///
    /// let _: [MaybeUninit<bool>; 5] = unsafe {
    ///     MaybeUninit::uninit().assume_init()
    /// };
    /// ```
    #[clippy::version = "1.39.0"]
    pub UNINIT_ASSUMED_INIT,
    correctness,
    "`MaybeUninit::uninit().assume_init()`"
}

declare_clippy_lint! {
    /// ### What it does
    /// Checks for `.checked_add/sub(x).unwrap_or(MAX/MIN)`.
    ///
    /// ### Why is this bad?
    /// These can be written simply with `saturating_add/sub` methods.
    ///
    /// ### Example
    /// ```no_run
    /// # let y: u32 = 0;
    /// # let x: u32 = 100;
    /// let add = x.checked_add(y).unwrap_or(u32::MAX);
    /// let sub = x.checked_sub(y).unwrap_or(u32::MIN);
    /// ```
    ///
    /// can be written using dedicated methods for saturating addition/subtraction as:
    ///
    /// ```no_run
    /// # let y: u32 = 0;
    /// # let x: u32 = 100;
    /// let add = x.saturating_add(y);
    /// let sub = x.saturating_sub(y);
    /// ```
    #[clippy::version = "1.39.0"]
    pub MANUAL_SATURATING_ARITHMETIC,
    style,
    "`.checked_add/sub(x).unwrap_or(MAX/MIN)`"
}

declare_clippy_lint! {
    /// ### What it does
    /// Checks for `offset(_)`, `wrapping_`{`add`, `sub`}, etc. on raw pointers to
    /// zero-sized types
    ///
    /// ### Why is this bad?
    /// This is a no-op, and likely unintended
    ///
    /// ### Example
    /// ```no_run
    /// unsafe { (&() as *const ()).offset(1) };
    /// ```
    #[clippy::version = "1.41.0"]
    pub ZST_OFFSET,
    correctness,
    "Check for offset calculations on raw pointers to zero-sized types"
}

declare_clippy_lint! {
    /// ### What it does
    /// Checks for `FileType::is_file()`.
    ///
    /// ### Why is this bad?
    /// When people testing a file type with `FileType::is_file`
    /// they are testing whether a path is something they can get bytes from. But
    /// `is_file` doesn't cover special file types in unix-like systems, and doesn't cover
    /// symlink in windows. Using `!FileType::is_dir()` is a better way to that intention.
    ///
    /// ### Example
    /// ```no_run
    /// # || {
    /// let metadata = std::fs::metadata("foo.txt")?;
    /// let filetype = metadata.file_type();
    ///
    /// if filetype.is_file() {
    ///     // read file
    /// }
    /// # Ok::<_, std::io::Error>(())
    /// # };
    /// ```
    ///
    /// should be written as:
    ///
    /// ```no_run
    /// # || {
    /// let metadata = std::fs::metadata("foo.txt")?;
    /// let filetype = metadata.file_type();
    ///
    /// if !filetype.is_dir() {
    ///     // read file
    /// }
    /// # Ok::<_, std::io::Error>(())
    /// # };
    /// ```
    #[clippy::version = "1.42.0"]
    pub FILETYPE_IS_FILE,
    restriction,
    "`FileType::is_file` is not recommended to test for readable file type"
}

declare_clippy_lint! {
    /// ### What it does
    /// Checks for usage of `_.as_ref().map(Deref::deref)` or its aliases (such as String::as_str).
    ///
    /// ### Why is this bad?
    /// Readability, this can be written more concisely as
    /// `_.as_deref()`.
    ///
    /// ### Example
    /// ```no_run
    /// # let opt = Some("".to_string());
    /// opt.as_ref().map(String::as_str)
    /// # ;
    /// ```
    /// Can be written as
    /// ```no_run
    /// # let opt = Some("".to_string());
    /// opt.as_deref()
    /// # ;
    /// ```
    #[clippy::version = "1.42.0"]
    pub OPTION_AS_REF_DEREF,
    complexity,
    "using `as_ref().map(Deref::deref)`, which is more succinctly expressed as `as_deref()`"
}

declare_clippy_lint! {
    /// ### What it does
    /// Checks for usage of `iter().next()` on a Slice or an Array
    ///
    /// ### Why is this bad?
    /// These can be shortened into `.get()`
    ///
    /// ### Example
    /// ```no_run
    /// # let a = [1, 2, 3];
    /// # let b = vec![1, 2, 3];
    /// a[2..].iter().next();
    /// b.iter().next();
    /// ```
    /// should be written as:
    /// ```no_run
    /// # let a = [1, 2, 3];
    /// # let b = vec![1, 2, 3];
    /// a.get(2);
    /// b.get(0);
    /// ```
    #[clippy::version = "1.46.0"]
    pub ITER_NEXT_SLICE,
    style,
    "using `.iter().next()` on a sliced array, which can be shortened to just `.get()`"
}

declare_clippy_lint! {
    /// ### What it does
    /// Warns when using `push_str`/`insert_str` with a single-character string literal
    /// where `push`/`insert` with a `char` would work fine.
    ///
    /// ### Why is this bad?
    /// It's less clear that we are pushing a single character.
    ///
    /// ### Example
    /// ```no_run
    /// # let mut string = String::new();
    /// string.insert_str(0, "R");
    /// string.push_str("R");
    /// ```
    ///
    /// Use instead:
    /// ```no_run
    /// # let mut string = String::new();
    /// string.insert(0, 'R');
    /// string.push('R');
    /// ```
    #[clippy::version = "1.49.0"]
    pub SINGLE_CHAR_ADD_STR,
    style,
    "`push_str()` or `insert_str()` used with a single-character string literal as parameter"
}

declare_clippy_lint! {
    /// ### What it does
    /// As the counterpart to `or_fun_call`, this lint looks for unnecessary
    /// lazily evaluated closures on `Option` and `Result`.
    ///
    /// This lint suggests changing the following functions, when eager evaluation results in
    /// simpler code:
    ///  - `unwrap_or_else` to `unwrap_or`
    ///  - `and_then` to `and`
    ///  - `or_else` to `or`
    ///  - `get_or_insert_with` to `get_or_insert`
    ///  - `ok_or_else` to `ok_or`
    ///  - `then` to `then_some` (for msrv >= 1.62.0)
    ///
    /// ### Why is this bad?
    /// Using eager evaluation is shorter and simpler in some cases.
    ///
    /// ### Known problems
    /// It is possible, but not recommended for `Deref` and `Index` to have
    /// side effects. Eagerly evaluating them can change the semantics of the program.
    ///
    /// ### Example
    /// ```no_run
    /// // example code where clippy issues a warning
    /// let opt: Option<u32> = None;
    ///
    /// opt.unwrap_or_else(|| 42);
    /// ```
    /// Use instead:
    /// ```no_run
    /// let opt: Option<u32> = None;
    ///
    /// opt.unwrap_or(42);
    /// ```
    #[clippy::version = "1.48.0"]
    pub UNNECESSARY_LAZY_EVALUATIONS,
    style,
    "using unnecessary lazy evaluation, which can be replaced with simpler eager evaluation"
}

declare_clippy_lint! {
    /// ### What it does
    /// Checks for usage of `_.map(_).collect::<Result<(), _>()`.
    ///
    /// ### Why is this bad?
    /// Using `try_for_each` instead is more readable and idiomatic.
    ///
    /// ### Example
    /// ```no_run
    /// (0..3).map(|t| Err(t)).collect::<Result<(), _>>();
    /// ```
    /// Use instead:
    /// ```no_run
    /// (0..3).try_for_each(|t| Err(t));
    /// ```
    #[clippy::version = "1.49.0"]
    pub MAP_COLLECT_RESULT_UNIT,
    style,
    "using `.map(_).collect::<Result<(),_>()`, which can be replaced with `try_for_each`"
}

declare_clippy_lint! {
    /// ### What it does
    /// Checks for `from_iter()` function calls on types that implement the `FromIterator`
    /// trait.
    ///
    /// ### Why is this bad?
    /// It is recommended style to use collect. See
    /// [FromIterator documentation](https://doc.rust-lang.org/std/iter/trait.FromIterator.html)
    ///
    /// ### Example
    /// ```no_run
    /// let five_fives = std::iter::repeat(5).take(5);
    ///
    /// let v = Vec::from_iter(five_fives);
    ///
    /// assert_eq!(v, vec![5, 5, 5, 5, 5]);
    /// ```
    /// Use instead:
    /// ```no_run
    /// let five_fives = std::iter::repeat(5).take(5);
    ///
    /// let v: Vec<i32> = five_fives.collect();
    ///
    /// assert_eq!(v, vec![5, 5, 5, 5, 5]);
    /// ```
    #[clippy::version = "1.49.0"]
    pub FROM_ITER_INSTEAD_OF_COLLECT,
    pedantic,
    "use `.collect()` instead of `::from_iter()`"
}

declare_clippy_lint! {
    /// ### What it does
    /// Checks for usage of `inspect().for_each()`.
    ///
    /// ### Why is this bad?
    /// It is the same as performing the computation
    /// inside `inspect` at the beginning of the closure in `for_each`.
    ///
    /// ### Example
    /// ```no_run
    /// [1,2,3,4,5].iter()
    /// .inspect(|&x| println!("inspect the number: {}", x))
    /// .for_each(|&x| {
    ///     assert!(x >= 0);
    /// });
    /// ```
    /// Can be written as
    /// ```no_run
    /// [1,2,3,4,5].iter()
    /// .for_each(|&x| {
    ///     println!("inspect the number: {}", x);
    ///     assert!(x >= 0);
    /// });
    /// ```
    #[clippy::version = "1.51.0"]
    pub INSPECT_FOR_EACH,
    complexity,
    "using `.inspect().for_each()`, which can be replaced with `.for_each()`"
}

declare_clippy_lint! {
    /// ### What it does
    /// Checks for usage of `filter_map(|x| x)`.
    ///
    /// ### Why is this bad?
    /// Readability, this can be written more concisely by using `flatten`.
    ///
    /// ### Example
    /// ```no_run
    /// # let iter = vec![Some(1)].into_iter();
    /// iter.filter_map(|x| x);
    /// ```
    /// Use instead:
    /// ```no_run
    /// # let iter = vec![Some(1)].into_iter();
    /// iter.flatten();
    /// ```
    #[clippy::version = "1.52.0"]
    pub FILTER_MAP_IDENTITY,
    complexity,
    "call to `filter_map` where `flatten` is sufficient"
}

declare_clippy_lint! {
    /// ### What it does
    /// Checks for instances of `map(f)` where `f` is the identity function.
    ///
    /// ### Why is this bad?
    /// It can be written more concisely without the call to `map`.
    ///
    /// ### Example
    /// ```no_run
    /// let x = [1, 2, 3];
    /// let y: Vec<_> = x.iter().map(|x| x).map(|x| 2*x).collect();
    /// ```
    /// Use instead:
    /// ```no_run
    /// let x = [1, 2, 3];
    /// let y: Vec<_> = x.iter().map(|x| 2*x).collect();
    /// ```
    #[clippy::version = "1.47.0"]
    pub MAP_IDENTITY,
    complexity,
    "using iterator.map(|x| x)"
}

declare_clippy_lint! {
    /// ### What it does
    /// Checks for the use of `.bytes().nth()`.
    ///
    /// ### Why is this bad?
    /// `.as_bytes().get()` is more efficient and more
    /// readable.
    ///
    /// ### Example
    /// ```no_run
    /// # #[allow(unused)]
    /// "Hello".bytes().nth(3);
    /// ```
    ///
    /// Use instead:
    /// ```no_run
    /// # #[allow(unused)]
    /// "Hello".as_bytes().get(3);
    /// ```
    #[clippy::version = "1.52.0"]
    pub BYTES_NTH,
    style,
    "replace `.bytes().nth()` with `.as_bytes().get()`"
}

declare_clippy_lint! {
    /// ### What it does
    /// Checks for the usage of `_.to_owned()`, `vec.to_vec()`, or similar when calling `_.clone()` would be clearer.
    ///
    /// ### Why is this bad?
    /// These methods do the same thing as `_.clone()` but may be confusing as
    /// to why we are calling `to_vec` on something that is already a `Vec` or calling `to_owned` on something that is already owned.
    ///
    /// ### Example
    /// ```no_run
    /// let a = vec![1, 2, 3];
    /// let b = a.to_vec();
    /// let c = a.to_owned();
    /// ```
    /// Use instead:
    /// ```no_run
    /// let a = vec![1, 2, 3];
    /// let b = a.clone();
    /// let c = a.clone();
    /// ```
    #[clippy::version = "1.52.0"]
    pub IMPLICIT_CLONE,
    pedantic,
    "implicitly cloning a value by invoking a function on its dereferenced type"
}

declare_clippy_lint! {
    /// ### What it does
    /// Checks for the use of `.iter().count()`.
    ///
    /// ### Why is this bad?
    /// `.len()` is more efficient and more
    /// readable.
    ///
    /// ### Example
    /// ```no_run
    /// # #![allow(unused)]
    /// let some_vec = vec![0, 1, 2, 3];
    ///
    /// some_vec.iter().count();
    /// &some_vec[..].iter().count();
    /// ```
    ///
    /// Use instead:
    /// ```no_run
    /// let some_vec = vec![0, 1, 2, 3];
    ///
    /// some_vec.len();
    /// &some_vec[..].len();
    /// ```
    #[clippy::version = "1.52.0"]
    pub ITER_COUNT,
    complexity,
    "replace `.iter().count()` with `.len()`"
}

declare_clippy_lint! {
    /// ### What it does
    /// Checks for the usage of `_.to_owned()`, on a `Cow<'_, _>`.
    ///
    /// ### Why is this bad?
    /// Calling `to_owned()` on a `Cow` creates a clone of the `Cow`
    /// itself, without taking ownership of the `Cow` contents (i.e.
    /// it's equivalent to calling `Cow::clone`).
    /// The similarly named `into_owned` method, on the other hand,
    /// clones the `Cow` contents, effectively turning any `Cow::Borrowed`
    /// into a `Cow::Owned`.
    ///
    /// Given the potential ambiguity, consider replacing `to_owned`
    /// with `clone` for better readability or, if getting a `Cow::Owned`
    /// was the original intent, using `into_owned` instead.
    ///
    /// ### Example
    /// ```no_run
    /// # use std::borrow::Cow;
    /// let s = "Hello world!";
    /// let cow = Cow::Borrowed(s);
    ///
    /// let data = cow.to_owned();
    /// assert!(matches!(data, Cow::Borrowed(_)))
    /// ```
    /// Use instead:
    /// ```no_run
    /// # use std::borrow::Cow;
    /// let s = "Hello world!";
    /// let cow = Cow::Borrowed(s);
    ///
    /// let data = cow.clone();
    /// assert!(matches!(data, Cow::Borrowed(_)))
    /// ```
    /// or
    /// ```no_run
    /// # use std::borrow::Cow;
    /// let s = "Hello world!";
    /// let cow = Cow::Borrowed(s);
    ///
    /// let _data: String = cow.into_owned();
    /// ```
    #[clippy::version = "1.65.0"]
    pub SUSPICIOUS_TO_OWNED,
    suspicious,
    "calls to `to_owned` on a `Cow<'_, _>` might not do what they are expected"
}

declare_clippy_lint! {
    /// ### What it does
    /// Checks for calls to [`splitn`]
    /// (https://doc.rust-lang.org/std/primitive.str.html#method.splitn) and
    /// related functions with either zero or one splits.
    ///
    /// ### Why is this bad?
    /// These calls don't actually split the value and are
    /// likely to be intended as a different number.
    ///
    /// ### Example
    /// ```no_run
    /// # let s = "";
    /// for x in s.splitn(1, ":") {
    ///     // ..
    /// }
    /// ```
    ///
    /// Use instead:
    /// ```no_run
    /// # let s = "";
    /// for x in s.splitn(2, ":") {
    ///     // ..
    /// }
    /// ```
    #[clippy::version = "1.54.0"]
    pub SUSPICIOUS_SPLITN,
    correctness,
    "checks for `.splitn(0, ..)` and `.splitn(1, ..)`"
}

declare_clippy_lint! {
    /// ### What it does
    /// Checks for manual implementations of `str::repeat`
    ///
    /// ### Why is this bad?
    /// These are both harder to read, as well as less performant.
    ///
    /// ### Example
    /// ```no_run
    /// let x: String = std::iter::repeat('x').take(10).collect();
    /// ```
    ///
    /// Use instead:
    /// ```no_run
    /// let x: String = "x".repeat(10);
    /// ```
    #[clippy::version = "1.54.0"]
    pub MANUAL_STR_REPEAT,
    perf,
    "manual implementation of `str::repeat`"
}

declare_clippy_lint! {
    /// ### What it does
    /// Checks for usage of `str::splitn(2, _)`
    ///
    /// ### Why is this bad?
    /// `split_once` is both clearer in intent and slightly more efficient.
    ///
    /// ### Example
    /// ```rust,ignore
    /// let s = "key=value=add";
    /// let (key, value) = s.splitn(2, '=').next_tuple()?;
    /// let value = s.splitn(2, '=').nth(1)?;
    ///
    /// let mut parts = s.splitn(2, '=');
    /// let key = parts.next()?;
    /// let value = parts.next()?;
    /// ```
    ///
    /// Use instead:
    /// ```rust,ignore
    /// let s = "key=value=add";
    /// let (key, value) = s.split_once('=')?;
    /// let value = s.split_once('=')?.1;
    ///
    /// let (key, value) = s.split_once('=')?;
    /// ```
    ///
    /// ### Limitations
    /// The multiple statement variant currently only detects `iter.next()?`/`iter.next().unwrap()`
    /// in two separate `let` statements that immediately follow the `splitn()`
    #[clippy::version = "1.57.0"]
    pub MANUAL_SPLIT_ONCE,
    complexity,
    "replace `.splitn(2, pat)` with `.split_once(pat)`"
}

declare_clippy_lint! {
    /// ### What it does
    /// Checks for usage of `str::splitn` (or `str::rsplitn`) where using `str::split` would be the same.
    /// ### Why is this bad?
    /// The function `split` is simpler and there is no performance difference in these cases, considering
    /// that both functions return a lazy iterator.
    /// ### Example
    /// ```no_run
    /// let str = "key=value=add";
    /// let _ = str.splitn(3, '=').next().unwrap();
    /// ```
    ///
    /// Use instead:
    /// ```no_run
    /// let str = "key=value=add";
    /// let _ = str.split('=').next().unwrap();
    /// ```
    #[clippy::version = "1.59.0"]
    pub NEEDLESS_SPLITN,
    complexity,
    "usages of `str::splitn` that can be replaced with `str::split`"
}

declare_clippy_lint! {
    /// ### What it does
    /// Checks for unnecessary calls to [`ToOwned::to_owned`](https://doc.rust-lang.org/std/borrow/trait.ToOwned.html#tymethod.to_owned)
    /// and other `to_owned`-like functions.
    ///
    /// ### Why is this bad?
    /// The unnecessary calls result in useless allocations.
    ///
    /// ### Known problems
    /// `unnecessary_to_owned` can falsely trigger if `IntoIterator::into_iter` is applied to an
    /// owned copy of a resource and the resource is later used mutably. See
    /// [#8148](https://github.com/rust-lang/rust-clippy/issues/8148).
    ///
    /// ### Example
    /// ```no_run
    /// let path = std::path::Path::new("x");
    /// foo(&path.to_string_lossy().to_string());
    /// fn foo(s: &str) {}
    /// ```
    /// Use instead:
    /// ```no_run
    /// let path = std::path::Path::new("x");
    /// foo(&path.to_string_lossy());
    /// fn foo(s: &str) {}
    /// ```
    #[clippy::version = "1.59.0"]
    pub UNNECESSARY_TO_OWNED,
    perf,
    "unnecessary calls to `to_owned`-like functions"
}

declare_clippy_lint! {
    /// ### What it does
    /// Checks for usage of `.collect::<Vec<String>>().join("")` on iterators.
    ///
    /// ### Why is this bad?
    /// `.collect::<String>()` is more concise and might be more performant
    ///
    /// ### Example
    /// ```no_run
    /// let vector = vec!["hello",  "world"];
    /// let output = vector.iter().map(|item| item.to_uppercase()).collect::<Vec<String>>().join("");
    /// println!("{}", output);
    /// ```
    /// The correct use would be:
    /// ```no_run
    /// let vector = vec!["hello",  "world"];
    /// let output = vector.iter().map(|item| item.to_uppercase()).collect::<String>();
    /// println!("{}", output);
    /// ```
    /// ### Known problems
    /// While `.collect::<String>()` is sometimes more performant, there are cases where
    /// using `.collect::<String>()` over `.collect::<Vec<String>>().join("")`
    /// will prevent loop unrolling and will result in a negative performance impact.
    ///
    /// Additionally, differences have been observed between aarch64 and x86_64 assembly output,
    /// with aarch64 tending to producing faster assembly in more cases when using `.collect::<String>()`
    #[clippy::version = "1.61.0"]
    pub UNNECESSARY_JOIN,
    pedantic,
    "using `.collect::<Vec<String>>().join(\"\")` on an iterator"
}

declare_clippy_lint! {
    /// ### What it does
    /// Checks for no-op uses of `Option::{as_deref, as_deref_mut}`,
    /// for example, `Option<&T>::as_deref()` returns the same type.
    ///
    /// ### Why is this bad?
    /// Redundant code and improving readability.
    ///
    /// ### Example
    /// ```no_run
    /// let a = Some(&1);
    /// let b = a.as_deref(); // goes from Option<&i32> to Option<&i32>
    /// ```
    ///
    /// Use instead:
    /// ```no_run
    /// let a = Some(&1);
    /// let b = a;
    /// ```
    #[clippy::version = "1.57.0"]
    pub NEEDLESS_OPTION_AS_DEREF,
    complexity,
    "no-op use of `deref` or `deref_mut` method to `Option`."
}

declare_clippy_lint! {
    /// ### What it does
    /// Finds usages of [`char::is_digit`](https://doc.rust-lang.org/stable/std/primitive.char.html#method.is_digit) that
    /// can be replaced with [`is_ascii_digit`](https://doc.rust-lang.org/stable/std/primitive.char.html#method.is_ascii_digit) or
    /// [`is_ascii_hexdigit`](https://doc.rust-lang.org/stable/std/primitive.char.html#method.is_ascii_hexdigit).
    ///
    /// ### Why is this bad?
    /// `is_digit(..)` is slower and requires specifying the radix.
    ///
    /// ### Example
    /// ```no_run
    /// let c: char = '6';
    /// c.is_digit(10);
    /// c.is_digit(16);
    /// ```
    /// Use instead:
    /// ```no_run
    /// let c: char = '6';
    /// c.is_ascii_digit();
    /// c.is_ascii_hexdigit();
    /// ```
    #[clippy::version = "1.62.0"]
    pub IS_DIGIT_ASCII_RADIX,
    style,
    "use of `char::is_digit(..)` with literal radix of 10 or 16"
}

declare_clippy_lint! {
    /// ### What it does
    /// Checks for calling `take` function after `as_ref`.
    ///
    /// ### Why is this bad?
    /// Redundant code. `take` writes `None` to its argument.
    /// In this case the modification is useless as it's a temporary that cannot be read from afterwards.
    ///
    /// ### Example
    /// ```no_run
    /// let x = Some(3);
    /// x.as_ref().take();
    /// ```
    /// Use instead:
    /// ```no_run
    /// let x = Some(3);
    /// x.as_ref();
    /// ```
    #[clippy::version = "1.62.0"]
    pub NEEDLESS_OPTION_TAKE,
    complexity,
    "using `.as_ref().take()` on a temporary value"
}

declare_clippy_lint! {
    /// ### What it does
    /// Checks for `replace` statements which have no effect.
    ///
    /// ### Why is this bad?
    /// It's either a mistake or confusing.
    ///
    /// ### Example
    /// ```no_run
    /// "1234".replace("12", "12");
    /// "1234".replacen("12", "12", 1);
    /// ```
    #[clippy::version = "1.63.0"]
    pub NO_EFFECT_REPLACE,
    suspicious,
    "replace with no effect"
}

declare_clippy_lint! {
    /// ### What it does
    /// Checks for usage of `.then_some(..).unwrap_or(..)`
    ///
    /// ### Why is this bad?
    /// This can be written more clearly with `if .. else ..`
    ///
    /// ### Limitations
    /// This lint currently only looks for usages of
    /// `.then_some(..).unwrap_or(..)`, but will be expanded
    /// to account for similar patterns.
    ///
    /// ### Example
    /// ```no_run
    /// let x = true;
    /// x.then_some("a").unwrap_or("b");
    /// ```
    /// Use instead:
    /// ```no_run
    /// let x = true;
    /// if x { "a" } else { "b" };
    /// ```
    #[clippy::version = "1.64.0"]
    pub OBFUSCATED_IF_ELSE,
    style,
    "use of `.then_some(..).unwrap_or(..)` can be written \
    more clearly with `if .. else ..`"
}

declare_clippy_lint! {
    /// ### What it does
    ///
    /// Checks for calls to `iter`, `iter_mut` or `into_iter` on collections containing a single item
    ///
    /// ### Why is this bad?
    ///
    /// It is simpler to use the once function from the standard library:
    ///
    /// ### Example
    ///
    /// ```no_run
    /// let a = [123].iter();
    /// let b = Some(123).into_iter();
    /// ```
    /// Use instead:
    /// ```no_run
    /// use std::iter;
    /// let a = iter::once(&123);
    /// let b = iter::once(123);
    /// ```
    ///
    /// ### Known problems
    ///
    /// The type of the resulting iterator might become incompatible with its usage
    #[clippy::version = "1.65.0"]
    pub ITER_ON_SINGLE_ITEMS,
    nursery,
    "Iterator for array of length 1"
}

declare_clippy_lint! {
    /// ### What it does
    ///
    /// Checks for calls to `iter`, `iter_mut` or `into_iter` on empty collections
    ///
    /// ### Why is this bad?
    ///
    /// It is simpler to use the empty function from the standard library:
    ///
    /// ### Example
    ///
    /// ```no_run
    /// use std::{slice, option};
    /// let a: slice::Iter<i32> = [].iter();
    /// let f: option::IntoIter<i32> = None.into_iter();
    /// ```
    /// Use instead:
    /// ```no_run
    /// use std::iter;
    /// let a: iter::Empty<i32> = iter::empty();
    /// let b: iter::Empty<i32> = iter::empty();
    /// ```
    ///
    /// ### Known problems
    ///
    /// The type of the resulting iterator might become incompatible with its usage
    #[clippy::version = "1.65.0"]
    pub ITER_ON_EMPTY_COLLECTIONS,
    nursery,
    "Iterator for empty array"
}

declare_clippy_lint! {
    /// ### What it does
    /// Checks for naive byte counts
    ///
    /// ### Why is this bad?
    /// The [`bytecount`](https://crates.io/crates/bytecount)
    /// crate has methods to count your bytes faster, especially for large slices.
    ///
    /// ### Known problems
    /// If you have predominantly small slices, the
    /// `bytecount::count(..)` method may actually be slower. However, if you can
    /// ensure that less than 2³²-1 matches arise, the `naive_count_32(..)` can be
    /// faster in those cases.
    ///
    /// ### Example
    /// ```no_run
    /// # let vec = vec![1_u8];
    /// let count = vec.iter().filter(|x| **x == 0u8).count();
    /// ```
    ///
    /// Use instead:
    /// ```rust,ignore
    /// # let vec = vec![1_u8];
    /// let count = bytecount::count(&vec, 0u8);
    /// ```
    #[clippy::version = "pre 1.29.0"]
    pub NAIVE_BYTECOUNT,
    pedantic,
    "use of naive `<slice>.filter(|&x| x == y).count()` to count byte values"
}

declare_clippy_lint! {
    /// ### What it does
    /// It checks for `str::bytes().count()` and suggests replacing it with
    /// `str::len()`.
    ///
    /// ### Why is this bad?
    /// `str::bytes().count()` is longer and may not be as performant as using
    /// `str::len()`.
    ///
    /// ### Example
    /// ```no_run
    /// "hello".bytes().count();
    /// String::from("hello").bytes().count();
    /// ```
    /// Use instead:
    /// ```no_run
    /// "hello".len();
    /// String::from("hello").len();
    /// ```
    #[clippy::version = "1.62.0"]
    pub BYTES_COUNT_TO_LEN,
    complexity,
    "Using `bytes().count()` when `len()` performs the same functionality"
}

declare_clippy_lint! {
    /// ### What it does
    /// Checks for calls to `ends_with` with possible file extensions
    /// and suggests to use a case-insensitive approach instead.
    ///
    /// ### Why is this bad?
    /// `ends_with` is case-sensitive and may not detect files with a valid extension.
    ///
    /// ### Example
    /// ```no_run
    /// fn is_rust_file(filename: &str) -> bool {
    ///     filename.ends_with(".rs")
    /// }
    /// ```
    /// Use instead:
    /// ```no_run
    /// fn is_rust_file(filename: &str) -> bool {
    ///     let filename = std::path::Path::new(filename);
    ///     filename.extension()
    ///         .map_or(false, |ext| ext.eq_ignore_ascii_case("rs"))
    /// }
    /// ```
    #[clippy::version = "1.51.0"]
    pub CASE_SENSITIVE_FILE_EXTENSION_COMPARISONS,
    pedantic,
    "Checks for calls to ends_with with case-sensitive file extensions"
}

declare_clippy_lint! {
    /// ### What it does
    /// Checks for usage of `x.get(0)` instead of
    /// `x.first()`.
    ///
    /// ### Why is this bad?
    /// Using `x.first()` is easier to read and has the same
    /// result.
    ///
    /// ### Example
    /// ```no_run
    /// let x = vec![2, 3, 5];
    /// let first_element = x.get(0);
    /// ```
    ///
    /// Use instead:
    /// ```no_run
    /// let x = vec![2, 3, 5];
    /// let first_element = x.first();
    /// ```
    #[clippy::version = "1.63.0"]
    pub GET_FIRST,
    style,
    "Using `x.get(0)` when `x.first()` is simpler"
}

declare_clippy_lint! {
    /// ### What it does
    ///
    /// Finds patterns that reimplement `Option::ok_or`.
    ///
    /// ### Why is this bad?
    ///
    /// Concise code helps focusing on behavior instead of boilerplate.
    ///
    /// ### Examples
    /// ```no_run
    /// let foo: Option<i32> = None;
    /// foo.map_or(Err("error"), |v| Ok(v));
    /// ```
    ///
    /// Use instead:
    /// ```no_run
    /// let foo: Option<i32> = None;
    /// foo.ok_or("error");
    /// ```
    #[clippy::version = "1.49.0"]
    pub MANUAL_OK_OR,
    pedantic,
    "finds patterns that can be encoded more concisely with `Option::ok_or`"
}

declare_clippy_lint! {
    /// ### What it does
    /// Checks for usage of `map(|x| x.clone())` or
    /// dereferencing closures for `Copy` types, on `Iterator` or `Option`,
    /// and suggests `cloned()` or `copied()` instead
    ///
    /// ### Why is this bad?
    /// Readability, this can be written more concisely
    ///
    /// ### Example
    /// ```no_run
    /// let x = vec![42, 43];
    /// let y = x.iter();
    /// let z = y.map(|i| *i);
    /// ```
    ///
    /// The correct use would be:
    ///
    /// ```no_run
    /// let x = vec![42, 43];
    /// let y = x.iter();
    /// let z = y.cloned();
    /// ```
    #[clippy::version = "pre 1.29.0"]
    pub MAP_CLONE,
    style,
    "using `iterator.map(|x| x.clone())`, or dereferencing closures for `Copy` types"
}

declare_clippy_lint! {
    /// ### What it does
    /// Checks for instances of `map_err(|_| Some::Enum)`
    ///
    /// ### Why is this bad?
    /// This `map_err` throws away the original error rather than allowing the enum to contain and report the cause of the error
    ///
    /// ### Example
    /// Before:
    /// ```no_run
    /// use std::fmt;
    ///
    /// #[derive(Debug)]
    /// enum Error {
    ///     Indivisible,
    ///     Remainder(u8),
    /// }
    ///
    /// impl fmt::Display for Error {
    ///     fn fmt(&self, f: &mut fmt::Formatter<'_>) -> fmt::Result {
    ///         match self {
    ///             Error::Indivisible => write!(f, "could not divide input by three"),
    ///             Error::Remainder(remainder) => write!(
    ///                 f,
    ///                 "input is not divisible by three, remainder = {}",
    ///                 remainder
    ///             ),
    ///         }
    ///     }
    /// }
    ///
    /// impl std::error::Error for Error {}
    ///
    /// fn divisible_by_3(input: &str) -> Result<(), Error> {
    ///     input
    ///         .parse::<i32>()
    ///         .map_err(|_| Error::Indivisible)
    ///         .map(|v| v % 3)
    ///         .and_then(|remainder| {
    ///             if remainder == 0 {
    ///                 Ok(())
    ///             } else {
    ///                 Err(Error::Remainder(remainder as u8))
    ///             }
    ///         })
    /// }
    ///  ```
    ///
    ///  After:
    ///  ```rust
    /// use std::{fmt, num::ParseIntError};
    ///
    /// #[derive(Debug)]
    /// enum Error {
    ///     Indivisible(ParseIntError),
    ///     Remainder(u8),
    /// }
    ///
    /// impl fmt::Display for Error {
    ///     fn fmt(&self, f: &mut fmt::Formatter<'_>) -> fmt::Result {
    ///         match self {
    ///             Error::Indivisible(_) => write!(f, "could not divide input by three"),
    ///             Error::Remainder(remainder) => write!(
    ///                 f,
    ///                 "input is not divisible by three, remainder = {}",
    ///                 remainder
    ///             ),
    ///         }
    ///     }
    /// }
    ///
    /// impl std::error::Error for Error {
    ///     fn source(&self) -> Option<&(dyn std::error::Error + 'static)> {
    ///         match self {
    ///             Error::Indivisible(source) => Some(source),
    ///             _ => None,
    ///         }
    ///     }
    /// }
    ///
    /// fn divisible_by_3(input: &str) -> Result<(), Error> {
    ///     input
    ///         .parse::<i32>()
    ///         .map_err(Error::Indivisible)
    ///         .map(|v| v % 3)
    ///         .and_then(|remainder| {
    ///             if remainder == 0 {
    ///                 Ok(())
    ///             } else {
    ///                 Err(Error::Remainder(remainder as u8))
    ///             }
    ///         })
    /// }
    /// ```
    #[clippy::version = "1.48.0"]
    pub MAP_ERR_IGNORE,
    restriction,
    "`map_err` should not ignore the original error"
}

declare_clippy_lint! {
    /// ### What it does
    /// Checks for `&mut Mutex::lock` calls
    ///
    /// ### Why is this bad?
    /// `Mutex::lock` is less efficient than
    /// calling `Mutex::get_mut`. In addition you also have a statically
    /// guarantee that the mutex isn't locked, instead of just a runtime
    /// guarantee.
    ///
    /// ### Example
    /// ```no_run
    /// use std::sync::{Arc, Mutex};
    ///
    /// let mut value_rc = Arc::new(Mutex::new(42_u8));
    /// let value_mutex = Arc::get_mut(&mut value_rc).unwrap();
    ///
    /// let mut value = value_mutex.lock().unwrap();
    /// *value += 1;
    /// ```
    /// Use instead:
    /// ```no_run
    /// use std::sync::{Arc, Mutex};
    ///
    /// let mut value_rc = Arc::new(Mutex::new(42_u8));
    /// let value_mutex = Arc::get_mut(&mut value_rc).unwrap();
    ///
    /// let value = value_mutex.get_mut().unwrap();
    /// *value += 1;
    /// ```
    #[clippy::version = "1.49.0"]
    pub MUT_MUTEX_LOCK,
    style,
    "`&mut Mutex::lock` does unnecessary locking"
}

declare_clippy_lint! {
    /// ### What it does
    /// Checks for duplicate open options as well as combinations
    /// that make no sense.
    ///
    /// ### Why is this bad?
    /// In the best case, the code will be harder to read than
    /// necessary. I don't know the worst case.
    ///
    /// ### Example
    /// ```no_run
    /// use std::fs::OpenOptions;
    ///
    /// OpenOptions::new().read(true).truncate(true);
    /// ```
    #[clippy::version = "pre 1.29.0"]
    pub NONSENSICAL_OPEN_OPTIONS,
    correctness,
    "nonsensical combination of options for opening a file"
}

declare_clippy_lint! {
    /// ### What it does
    ///* Checks for [push](https://doc.rust-lang.org/std/path/struct.PathBuf.html#method.push)
    /// calls on `PathBuf` that can cause overwrites.
    ///
    /// ### Why is this bad?
    /// Calling `push` with a root path at the start can overwrite the
    /// previous defined path.
    ///
    /// ### Example
    /// ```no_run
    /// use std::path::PathBuf;
    ///
    /// let mut x = PathBuf::from("/foo");
    /// x.push("/bar");
    /// assert_eq!(x, PathBuf::from("/bar"));
    /// ```
    /// Could be written:
    ///
    /// ```no_run
    /// use std::path::PathBuf;
    ///
    /// let mut x = PathBuf::from("/foo");
    /// x.push("bar");
    /// assert_eq!(x, PathBuf::from("/foo/bar"));
    /// ```
    #[clippy::version = "1.36.0"]
    pub PATH_BUF_PUSH_OVERWRITE,
    nursery,
    "calling `push` with file system root on `PathBuf` can overwrite it"
}

declare_clippy_lint! {
    /// ### What it does
    /// Checks for zipping a collection with the range of
    /// `0.._.len()`.
    ///
    /// ### Why is this bad?
    /// The code is better expressed with `.enumerate()`.
    ///
    /// ### Example
    /// ```no_run
    /// # let x = vec![1];
    /// let _ = x.iter().zip(0..x.len());
    /// ```
    ///
    /// Use instead:
    /// ```no_run
    /// # let x = vec![1];
    /// let _ = x.iter().enumerate();
    /// ```
    #[clippy::version = "pre 1.29.0"]
    pub RANGE_ZIP_WITH_LEN,
    complexity,
    "zipping iterator with a range when `enumerate()` would do"
}

declare_clippy_lint! {
    /// ### What it does
    /// Checks for usage of `.repeat(1)` and suggest the following method for each types.
    /// - `.to_string()` for `str`
    /// - `.clone()` for `String`
    /// - `.to_vec()` for `slice`
    ///
    /// The lint will evaluate constant expressions and values as arguments of `.repeat(..)` and emit a message if
    /// they are equivalent to `1`. (Related discussion in [rust-clippy#7306](https://github.com/rust-lang/rust-clippy/issues/7306))
    ///
    /// ### Why is this bad?
    /// For example, `String.repeat(1)` is equivalent to `.clone()`. If cloning
    /// the string is the intention behind this, `clone()` should be used.
    ///
    /// ### Example
    /// ```no_run
    /// fn main() {
    ///     let x = String::from("hello world").repeat(1);
    /// }
    /// ```
    /// Use instead:
    /// ```no_run
    /// fn main() {
    ///     let x = String::from("hello world").clone();
    /// }
    /// ```
    #[clippy::version = "1.47.0"]
    pub REPEAT_ONCE,
    complexity,
    "using `.repeat(1)` instead of `String.clone()`, `str.to_string()` or `slice.to_vec()` "
}

declare_clippy_lint! {
    /// ### What it does
    /// When sorting primitive values (integers, bools, chars, as well
    /// as arrays, slices, and tuples of such items), it is typically better to
    /// use an unstable sort than a stable sort.
    ///
    /// ### Why is this bad?
    /// Typically, using a stable sort consumes more memory and cpu cycles.
    /// Because values which compare equal are identical, preserving their
    /// relative order (the guarantee that a stable sort provides) means
    /// nothing, while the extra costs still apply.
    ///
    /// ### Known problems
    ///
    /// As pointed out in
    /// [issue #8241](https://github.com/rust-lang/rust-clippy/issues/8241),
    /// a stable sort can instead be significantly faster for certain scenarios
    /// (eg. when a sorted vector is extended with new data and resorted).
    ///
    /// For more information and benchmarking results, please refer to the
    /// issue linked above.
    ///
    /// ### Example
    /// ```no_run
    /// let mut vec = vec![2, 1, 3];
    /// vec.sort();
    /// ```
    /// Use instead:
    /// ```no_run
    /// let mut vec = vec![2, 1, 3];
    /// vec.sort_unstable();
    /// ```
    #[clippy::version = "1.47.0"]
    pub STABLE_SORT_PRIMITIVE,
    pedantic,
    "use of sort() when sort_unstable() is equivalent"
}

declare_clippy_lint! {
    /// ### What it does
    /// Looks for calls to `<Box<dyn Any> as Any>::type_id`.
    ///
    /// ### Why is this bad?
    /// This most certainly does not do what the user expects and is very easy to miss.
    /// Calling `type_id` on a `Box<dyn Any>` calls `type_id` on the `Box<..>` itself,
    /// so this will return the `TypeId` of the `Box<dyn Any>` type (not the type id
    /// of the value referenced by the box!).
    ///
    /// ### Example
    /// ```rust,ignore
    /// use std::any::{Any, TypeId};
    ///
    /// let any_box: Box<dyn Any> = Box::new(42_i32);
    /// assert_eq!(any_box.type_id(), TypeId::of::<i32>()); // ⚠️ this fails!
    /// ```
    /// Use instead:
    /// ```no_run
    /// use std::any::{Any, TypeId};
    ///
    /// let any_box: Box<dyn Any> = Box::new(42_i32);
    /// assert_eq!((*any_box).type_id(), TypeId::of::<i32>());
    /// //          ^ dereference first, to call `type_id` on `dyn Any`
    /// ```
    #[clippy::version = "1.73.0"]
    pub TYPE_ID_ON_BOX,
    suspicious,
    "calling `.type_id()` on `Box<dyn Any>`"
}

declare_clippy_lint! {
    /// ### What it does
    /// Detects `().hash(_)`.
    ///
    /// ### Why is this bad?
    /// Hashing a unit value doesn't do anything as the implementation of `Hash` for `()` is a no-op.
    ///
    /// ### Example
    /// ```no_run
    /// # use std::hash::Hash;
    /// # use std::collections::hash_map::DefaultHasher;
    /// # enum Foo { Empty, WithValue(u8) }
    /// # use Foo::*;
    /// # let mut state = DefaultHasher::new();
    /// # let my_enum = Foo::Empty;
    /// match my_enum {
    /// 	Empty => ().hash(&mut state),
    /// 	WithValue(x) => x.hash(&mut state),
    /// }
    /// ```
    /// Use instead:
    /// ```no_run
    /// # use std::hash::Hash;
    /// # use std::collections::hash_map::DefaultHasher;
    /// # enum Foo { Empty, WithValue(u8) }
    /// # use Foo::*;
    /// # let mut state = DefaultHasher::new();
    /// # let my_enum = Foo::Empty;
    /// match my_enum {
    /// 	Empty => 0_u8.hash(&mut state),
    /// 	WithValue(x) => x.hash(&mut state),
    /// }
    /// ```
    #[clippy::version = "1.58.0"]
    pub UNIT_HASH,
    correctness,
    "hashing a unit value, which does nothing"
}

declare_clippy_lint! {
    /// ### What it does
    /// Checks for usage of `Vec::sort_by` passing in a closure
    /// which compares the two arguments, either directly or indirectly.
    ///
    /// ### Why is this bad?
    /// It is more clear to use `Vec::sort_by_key` (or `Vec::sort` if
    /// possible) than to use `Vec::sort_by` and a more complicated
    /// closure.
    ///
    /// ### Known problems
    /// If the suggested `Vec::sort_by_key` uses Reverse and it isn't already
    /// imported by a use statement, then it will need to be added manually.
    ///
    /// ### Example
    /// ```no_run
    /// # struct A;
    /// # impl A { fn foo(&self) {} }
    /// # let mut vec: Vec<A> = Vec::new();
    /// vec.sort_by(|a, b| a.foo().cmp(&b.foo()));
    /// ```
    /// Use instead:
    /// ```no_run
    /// # struct A;
    /// # impl A { fn foo(&self) {} }
    /// # let mut vec: Vec<A> = Vec::new();
    /// vec.sort_by_key(|a| a.foo());
    /// ```
    #[clippy::version = "1.46.0"]
    pub UNNECESSARY_SORT_BY,
    complexity,
    "Use of `Vec::sort_by` when `Vec::sort_by_key` or `Vec::sort` would be clearer"
}

declare_clippy_lint! {
    /// ### What it does
    /// Finds occurrences of `Vec::resize(0, an_int)`
    ///
    /// ### Why is this bad?
    /// This is probably an argument inversion mistake.
    ///
    /// ### Example
    /// ```no_run
    /// vec![1, 2, 3, 4, 5].resize(0, 5)
    /// ```
    ///
    /// Use instead:
    /// ```no_run
    /// vec![1, 2, 3, 4, 5].clear()
    /// ```
    #[clippy::version = "1.46.0"]
    pub VEC_RESIZE_TO_ZERO,
    correctness,
    "emptying a vector with `resize(0, an_int)` instead of `clear()` is probably an argument inversion mistake"
}

declare_clippy_lint! {
    /// ### What it does
    /// Checks for usage of File::read_to_end and File::read_to_string.
    ///
    /// ### Why is this bad?
    /// `fs::{read, read_to_string}` provide the same functionality when `buf` is empty with fewer imports and no intermediate values.
    /// See also: [fs::read docs](https://doc.rust-lang.org/std/fs/fn.read.html), [fs::read_to_string docs](https://doc.rust-lang.org/std/fs/fn.read_to_string.html)
    ///
    /// ### Example
    /// ```rust,no_run
    /// # use std::io::Read;
    /// # use std::fs::File;
    /// let mut f = File::open("foo.txt").unwrap();
    /// let mut bytes = Vec::new();
    /// f.read_to_end(&mut bytes).unwrap();
    /// ```
    /// Can be written more concisely as
    /// ```rust,no_run
    /// # use std::fs;
    /// let mut bytes = fs::read("foo.txt").unwrap();
    /// ```
    #[clippy::version = "1.44.0"]
    pub VERBOSE_FILE_READS,
    restriction,
    "use of `File::read_to_end` or `File::read_to_string`"
}

declare_clippy_lint! {
    /// ### What it does
    ///
    /// Checks for iterating a map (`HashMap` or `BTreeMap`) and
    /// ignoring either the keys or values.
    ///
    /// ### Why is this bad?
    ///
    /// Readability. There are `keys` and `values` methods that
    /// can be used to express that we only need the keys or the values.
    ///
    /// ### Example
    ///
    /// ```no_run
    /// # use std::collections::HashMap;
    /// let map: HashMap<u32, u32> = HashMap::new();
    /// let values = map.iter().map(|(_, value)| value).collect::<Vec<_>>();
    /// ```
    ///
    /// Use instead:
    /// ```no_run
    /// # use std::collections::HashMap;
    /// let map: HashMap<u32, u32> = HashMap::new();
    /// let values = map.values().collect::<Vec<_>>();
    /// ```
    #[clippy::version = "1.66.0"]
    pub ITER_KV_MAP,
    complexity,
    "iterating on map using `iter` when `keys` or `values` would do"
}

declare_clippy_lint! {
    /// ### What it does
    ///
    /// Checks an argument of `seek` method of `Seek` trait
    /// and if it start seek from `SeekFrom::Current(0)`, suggests `stream_position` instead.
    ///
    /// ### Why is this bad?
    ///
    /// Readability. Use dedicated method.
    ///
    /// ### Example
    ///
    /// ```rust,no_run
    /// use std::fs::File;
    /// use std::io::{self, Write, Seek, SeekFrom};
    ///
    /// fn main() -> io::Result<()> {
    ///     let mut f = File::create("foo.txt")?;
    ///     f.write_all(b"Hello")?;
    ///     eprintln!("Written {} bytes", f.seek(SeekFrom::Current(0))?);
    ///
    ///     Ok(())
    /// }
    /// ```
    /// Use instead:
    /// ```rust,no_run
    /// use std::fs::File;
    /// use std::io::{self, Write, Seek, SeekFrom};
    ///
    /// fn main() -> io::Result<()> {
    ///     let mut f = File::create("foo.txt")?;
    ///     f.write_all(b"Hello")?;
    ///     eprintln!("Written {} bytes", f.stream_position()?);
    ///
    ///     Ok(())
    /// }
    /// ```
    #[clippy::version = "1.67.0"]
    pub SEEK_FROM_CURRENT,
    complexity,
    "use dedicated method for seek from current position"
}

declare_clippy_lint! {
    /// ### What it does
    ///
    /// Checks for jumps to the start of a stream that implements `Seek`
    /// and uses the `seek` method providing `Start` as parameter.
    ///
    /// ### Why is this bad?
    ///
    /// Readability. There is a specific method that was implemented for
    /// this exact scenario.
    ///
    /// ### Example
    /// ```no_run
    /// # use std::io;
    /// fn foo<T: io::Seek>(t: &mut T) {
    ///     t.seek(io::SeekFrom::Start(0));
    /// }
    /// ```
    /// Use instead:
    /// ```no_run
    /// # use std::io;
    /// fn foo<T: io::Seek>(t: &mut T) {
    ///     t.rewind();
    /// }
    /// ```
    #[clippy::version = "1.67.0"]
    pub SEEK_TO_START_INSTEAD_OF_REWIND,
    complexity,
    "jumping to the start of stream using `seek` method"
}

declare_clippy_lint! {
    /// ### What it does
    /// Checks for functions collecting an iterator when collect
    /// is not needed.
    ///
    /// ### Why is this bad?
    /// `collect` causes the allocation of a new data structure,
    /// when this allocation may not be needed.
    ///
    /// ### Example
    /// ```no_run
    /// # let iterator = vec![1].into_iter();
    /// let len = iterator.collect::<Vec<_>>().len();
    /// ```
    /// Use instead:
    /// ```no_run
    /// # let iterator = vec![1].into_iter();
    /// let len = iterator.count();
    /// ```
    #[clippy::version = "1.30.0"]
    pub NEEDLESS_COLLECT,
    nursery,
    "collecting an iterator when collect is not needed"
}

declare_clippy_lint! {
    /// ### What it does
    ///
    /// Checks for `Command::arg()` invocations that look like they
    /// should be multiple arguments instead, such as `arg("-t ext2")`.
    ///
    /// ### Why is this bad?
    ///
    /// `Command::arg()` does not split arguments by space. An argument like `arg("-t ext2")`
    /// will be passed as a single argument to the command,
    /// which is likely not what was intended.
    ///
    /// ### Example
    /// ```no_run
    /// std::process::Command::new("echo").arg("-n hello").spawn().unwrap();
    /// ```
    /// Use instead:
    /// ```no_run
    /// std::process::Command::new("echo").args(["-n", "hello"]).spawn().unwrap();
    /// ```
    #[clippy::version = "1.69.0"]
    pub SUSPICIOUS_COMMAND_ARG_SPACE,
    suspicious,
    "single command line argument that looks like it should be multiple arguments"
}

declare_clippy_lint! {
    /// ### What it does
    /// Checks for usage of `.drain(..)` for the sole purpose of clearing a container.
    ///
    /// ### Why is this bad?
    /// This creates an unnecessary iterator that is dropped immediately.
    ///
    /// Calling `.clear()` also makes the intent clearer.
    ///
    /// ### Example
    /// ```no_run
    /// let mut v = vec![1, 2, 3];
    /// v.drain(..);
    /// ```
    /// Use instead:
    /// ```no_run
    /// let mut v = vec![1, 2, 3];
    /// v.clear();
    /// ```
    #[clippy::version = "1.70.0"]
    pub CLEAR_WITH_DRAIN,
    nursery,
    "calling `drain` in order to `clear` a container"
}

declare_clippy_lint! {
    /// ### What it does
    /// Checks for `.rev().next()` on a `DoubleEndedIterator`
    ///
    /// ### Why is this bad?
    /// `.next_back()` is cleaner.
    ///
    /// ### Example
    /// ```no_run
    /// # let foo = [0; 10];
    /// foo.iter().rev().next();
    /// ```
    /// Use instead:
    /// ```no_run
    /// # let foo = [0; 10];
    /// foo.iter().next_back();
    /// ```
    #[clippy::version = "1.71.0"]
    pub MANUAL_NEXT_BACK,
    style,
    "manual reverse iteration of `DoubleEndedIterator`"
}

declare_clippy_lint! {
    /// ### What it does
    /// Checks for calls to `.drain()` that clear the collection, immediately followed by a call to `.collect()`.
    ///
    /// > "Collection" in this context refers to any type with a `drain` method:
    /// > `Vec`, `VecDeque`, `BinaryHeap`, `HashSet`,`HashMap`, `String`
    ///
    /// ### Why is this bad?
    /// Using `mem::take` is faster as it avoids the allocation.
    /// When using `mem::take`, the old collection is replaced with an empty one and ownership of
    /// the old collection is returned.
    ///
    /// ### Known issues
    /// `mem::take(&mut vec)` is almost equivalent to `vec.drain(..).collect()`, except that
    /// it also moves the **capacity**. The user might have explicitly written it this way
    /// to keep the capacity on the original `Vec`.
    ///
    /// ### Example
    /// ```no_run
    /// fn remove_all(v: &mut Vec<i32>) -> Vec<i32> {
    ///     v.drain(..).collect()
    /// }
    /// ```
    /// Use instead:
    /// ```no_run
    /// use std::mem;
    /// fn remove_all(v: &mut Vec<i32>) -> Vec<i32> {
    ///     mem::take(v)
    /// }
    /// ```
    #[clippy::version = "1.72.0"]
    pub DRAIN_COLLECT,
    perf,
    "calling `.drain(..).collect()` to move all elements into a new collection"
}

declare_clippy_lint! {
    /// ### What it does
    /// Checks for usage of `Iterator::fold` with a type that implements `Try`.
    ///
    /// ### Why is this bad?
    /// The code should use `try_fold` instead, which short-circuits on failure, thus opening the
    /// door for additional optimizations not possible with `fold` as rustc can guarantee the
    /// function is never called on `None`, `Err`, etc., alleviating otherwise necessary checks. It's
    /// also slightly more idiomatic.
    ///
    /// ### Known issues
    /// This lint doesn't take into account whether a function does something on the failure case,
    /// i.e., whether short-circuiting will affect behavior. Refactoring to `try_fold` is not
    /// desirable in those cases.
    ///
    /// ### Example
    /// ```no_run
    /// vec![1, 2, 3].iter().fold(Some(0i32), |sum, i| sum?.checked_add(*i));
    /// ```
    /// Use instead:
    /// ```no_run
    /// vec![1, 2, 3].iter().try_fold(0i32, |sum, i| sum.checked_add(*i));
    /// ```
    #[clippy::version = "1.72.0"]
    pub MANUAL_TRY_FOLD,
    perf,
    "checks for usage of `Iterator::fold` with a type that implements `Try`"
}

declare_clippy_lint! {
    /// ### What it does
    /// Looks for calls to [`Stdin::read_line`] to read a line from the standard input
    /// into a string, then later attempting to parse this string into a type without first trimming it, which will
    /// always fail because the string has a trailing newline in it.
    ///
    /// ### Why is this bad?
    /// The `.parse()` call will always fail.
    ///
    /// ### Example
    /// ```rust,ignore
    /// let mut input = String::new();
    /// std::io::stdin().read_line(&mut input).expect("Failed to read a line");
    /// let num: i32 = input.parse().expect("Not a number!");
    /// assert_eq!(num, 42); // we never even get here!
    /// ```
    /// Use instead:
    /// ```rust,ignore
    /// let mut input = String::new();
    /// std::io::stdin().read_line(&mut input).expect("Failed to read a line");
    /// let num: i32 = input.trim_end().parse().expect("Not a number!");
    /// //                  ^^^^^^^^^^^ remove the trailing newline
    /// assert_eq!(num, 42);
    /// ```
    #[clippy::version = "1.73.0"]
    pub READ_LINE_WITHOUT_TRIM,
    correctness,
    "calling `Stdin::read_line`, then trying to parse it without first trimming"
}

declare_clippy_lint! {
    /// ### What it does
    /// Checks for `<string_lit>.chars().any(|i| i == c)`.
    ///
    /// ### Why is this bad?
    /// It's significantly slower than using a pattern instead, like
    /// `matches!(c, '\\' | '.' | '+')`.
    ///
    /// Despite this being faster, this is not `perf` as this is pretty common, and is a rather nice
    /// way to check if a `char` is any in a set. In any case, this `restriction` lint is available
    /// for situations where that additional performance is absolutely necessary.
    ///
    /// ### Example
    /// ```no_run
    /// # let c = 'c';
    /// "\\.+*?()|[]{}^$#&-~".chars().any(|x| x == c);
    /// ```
    /// Use instead:
    /// ```no_run
    /// # let c = 'c';
    /// matches!(c, '\\' | '.' | '+' | '*' | '(' | ')' | '|' | '[' | ']' | '{' | '}' | '^' | '$' | '#' | '&' | '-' | '~');
    /// ```
    #[clippy::version = "1.73.0"]
    pub STRING_LIT_CHARS_ANY,
    restriction,
    "checks for `<string_lit>.chars().any(|i| i == c)`"
}

declare_clippy_lint! {
    /// ### What it does
    /// Checks for usage of `.map(|_| format!(..)).collect::<String>()`.
    ///
    /// ### Why is this bad?
    /// This allocates a new string for every element in the iterator.
    /// This can be done more efficiently by creating the `String` once and appending to it in `Iterator::fold`,
    /// using either the `write!` macro which supports exactly the same syntax as the `format!` macro,
    /// or concatenating with `+` in case the iterator yields `&str`/`String`.
    ///
    /// Note also that `write!`-ing into a `String` can never fail, despite the return type of `write!` being `std::fmt::Result`,
    /// so it can be safely ignored or unwrapped.
    ///
    /// ### Example
    /// ```no_run
    /// fn hex_encode(bytes: &[u8]) -> String {
    ///     bytes.iter().map(|b| format!("{b:02X}")).collect()
    /// }
    /// ```
    /// Use instead:
    /// ```no_run
    /// use std::fmt::Write;
    /// fn hex_encode(bytes: &[u8]) -> String {
    ///     bytes.iter().fold(String::new(), |mut output, b| {
    ///         let _ = write!(output, "{b:02X}");
    ///         output
    ///     })
    /// }
    /// ```
    #[clippy::version = "1.73.0"]
    pub FORMAT_COLLECT,
    perf,
    "`format!`ing every element in a collection, then collecting the strings into a new `String`"
}

declare_clippy_lint! {
    /// ### What it does
    /// Checks for usage of `.skip(0)` on iterators.
    ///
    /// ### Why is this bad?
    /// This was likely intended to be `.skip(1)` to skip the first element, as `.skip(0)` does
    /// nothing. If not, the call should be removed.
    ///
    /// ### Example
    /// ```no_run
    /// let v = vec![1, 2, 3];
    /// let x = v.iter().skip(0).collect::<Vec<_>>();
    /// let y = v.iter().collect::<Vec<_>>();
    /// assert_eq!(x, y);
    /// ```
    #[clippy::version = "1.73.0"]
    pub ITER_SKIP_ZERO,
    correctness,
    "disallows `.skip(0)`"
}

declare_clippy_lint! {
    /// ### What it does
    /// Checks for usage of `bool::then` in `Iterator::filter_map`.
    ///
    /// ### Why is this bad?
    /// This can be written with `filter` then `map` instead, which would reduce nesting and
    /// separates the filtering from the transformation phase. This comes with no cost to
    /// performance and is just cleaner.
    ///
    /// ### Limitations
    /// Does not lint `bool::then_some`, as it eagerly evaluates its arguments rather than lazily.
    /// This can create differing behavior, so better safe than sorry.
    ///
    /// ### Example
    /// ```no_run
    /// # fn really_expensive_fn(i: i32) -> i32 { i }
    /// # let v = vec![];
    /// _ = v.into_iter().filter_map(|i| (i % 2 == 0).then(|| really_expensive_fn(i)));
    /// ```
    /// Use instead:
    /// ```no_run
    /// # fn really_expensive_fn(i: i32) -> i32 { i }
    /// # let v = vec![];
    /// _ = v.into_iter().filter(|i| i % 2 == 0).map(|i| really_expensive_fn(i));
    /// ```
    #[clippy::version = "1.73.0"]
    pub FILTER_MAP_BOOL_THEN,
    style,
    "checks for usage of `bool::then` in `Iterator::filter_map`"
}

declare_clippy_lint! {
    /// ### What it does
    /// Looks for calls to `RwLock::write` where the lock is only used for reading.
    ///
    /// ### Why is this bad?
    /// The write portion of `RwLock` is exclusive, meaning that no other thread
    /// can access the lock while this writer is active.
    ///
    /// ### Example
    /// ```no_run
    /// use std::sync::RwLock;
    /// fn assert_is_zero(lock: &RwLock<i32>) {
    ///     let num = lock.write().unwrap();
    ///     assert_eq!(*num, 0);
    /// }
    /// ```
    ///
    /// Use instead:
    /// ```no_run
    /// use std::sync::RwLock;
    /// fn assert_is_zero(lock: &RwLock<i32>) {
    ///     let num = lock.read().unwrap();
    ///     assert_eq!(*num, 0);
    /// }
    /// ```
    #[clippy::version = "1.73.0"]
    pub READONLY_WRITE_LOCK,
    nursery,
    "acquiring a write lock when a read lock would work"
}

declare_clippy_lint! {
    /// ### What it does
    /// Looks for iterator combinator calls such as `.take(x)` or `.skip(x)`
    /// where `x` is greater than the amount of items that an iterator will produce.
    ///
    /// ### Why is this bad?
    /// Taking or skipping more items than there are in an iterator either creates an iterator
    /// with all items from the original iterator or an iterator with no items at all.
    /// This is most likely not what the user intended to do.
    ///
    /// ### Example
    /// ```no_run
    /// for _ in [1, 2, 3].iter().take(4) {}
    /// ```
    /// Use instead:
    /// ```no_run
    /// for _ in [1, 2, 3].iter() {}
    /// ```
    #[clippy::version = "1.74.0"]
    pub ITER_OUT_OF_BOUNDS,
    suspicious,
    "calls to `.take()` or `.skip()` that are out of bounds"
}

declare_clippy_lint! {
    /// ### What it does
    /// Looks for calls to `Path::ends_with` calls where the argument looks like a file extension.
    ///
    /// By default, Clippy has a short list of known filenames that start with a dot
    /// but aren't necessarily file extensions (e.g. the `.git` folder), which are allowed by default.
    /// The `allowed-dotfiles` configuration can be used to allow additional
    /// file extensions that Clippy should not lint.
    ///
    /// ### Why is this bad?
    /// This doesn't actually compare file extensions. Rather, `ends_with` compares the given argument
    /// to the last **component** of the path and checks if it matches exactly.
    ///
    /// ### Known issues
    /// File extensions are often at most three characters long, so this only lints in those cases
    /// in an attempt to avoid false positives.
    /// Any extension names longer than that are assumed to likely be real path components and are
    /// therefore ignored.
    ///
    /// ### Example
    /// ```no_run
    /// # use std::path::Path;
    /// fn is_markdown(path: &Path) -> bool {
    ///     path.ends_with(".md")
    /// }
    /// ```
    /// Use instead:
    /// ```no_run
    /// # use std::path::Path;
    /// fn is_markdown(path: &Path) -> bool {
    ///     path.extension().is_some_and(|ext| ext == "md")
    /// }
    /// ```
    #[clippy::version = "1.74.0"]
    pub PATH_ENDS_WITH_EXT,
    suspicious,
    "attempting to compare file extensions using `Path::ends_with`"
}

declare_clippy_lint! {
    /// ### What it does
    /// Checks for usage of `as_str()` on a `String` chained with a method available on the `String` itself.
    ///
    /// ### Why is this bad?
    /// The `as_str()` conversion is pointless and can be removed for simplicity and cleanliness.
    ///
    /// ### Example
    /// ```no_run
    /// # #![allow(unused)]
    /// let owned_string = "This is a string".to_owned();
    /// owned_string.as_str().as_bytes()
    /// # ;
    /// ```
    ///
    /// Use instead:
    /// ```no_run
    /// # #![allow(unused)]
    /// let owned_string = "This is a string".to_owned();
    /// owned_string.as_bytes()
    /// # ;
    /// ```
    #[clippy::version = "1.74.0"]
    pub REDUNDANT_AS_STR,
    complexity,
    "`as_str` used to call a method on `str` that is also available on `String`"
}

declare_clippy_lint! {
    /// ### What it does
    /// Checks for usage of `waker.clone().wake()`
    ///
    /// ### Why is this bad?
    /// Cloning the waker is not necessary, `wake_by_ref()` enables the same operation
    /// without extra cloning/dropping.
    ///
    /// ### Example
    /// ```rust,ignore
    /// waker.clone().wake();
    /// ```
    /// Should be written
    /// ```rust,ignore
    /// waker.wake_by_ref();
    /// ```
    #[clippy::version = "1.75.0"]
    pub WAKER_CLONE_WAKE,
    perf,
    "cloning a `Waker` only to wake it"
}

declare_clippy_lint! {
    /// ### What it does
    /// Checks for calls to `TryInto::try_into` and `TryFrom::try_from` when their infallible counterparts
    /// could be used.
    ///
    /// ### Why is this bad?
    /// In those cases, the `TryInto` and `TryFrom` trait implementation is a blanket impl that forwards
    /// to `Into` or `From`, which always succeeds.
    /// The returned `Result<_, Infallible>` requires error handling to get the contained value
    /// even though the conversion can never fail.
    ///
    /// ### Example
    /// ```rust
    /// let _: Result<i64, _> = 1i32.try_into();
    /// let _: Result<i64, _> = <_>::try_from(1i32);
    /// ```
    /// Use `from`/`into` instead:
    /// ```rust
    /// let _: i64 = 1i32.into();
    /// let _: i64 = <_>::from(1i32);
    /// ```
    #[clippy::version = "1.75.0"]
    pub UNNECESSARY_FALLIBLE_CONVERSIONS,
    style,
    "calling the `try_from` and `try_into` trait methods when `From`/`Into` is implemented"
}

declare_clippy_lint! {
    /// ### What it does
    /// Checks for calls to `Path::join` that start with a path separator (`\\` or `/`).
    ///
    /// ### Why is this bad?
    /// If the argument to `Path::join` starts with a separator, it will overwrite
    /// the original path. If this is intentional, prefer using `Path::new` instead.
    ///
    /// Note the behavior is platform dependent. A leading `\\` will be accepted
    /// on unix systems as part of the file name
    ///
    /// See [`Path::join`](https://doc.rust-lang.org/std/path/struct.Path.html#method.join)
    ///
    /// ### Example
    /// ```rust
    /// # use std::path::{Path, PathBuf};
    /// let path = Path::new("/bin");
    /// let joined_path = path.join("/sh");
    /// assert_eq!(joined_path, PathBuf::from("/sh"));
    /// ```
    ///
    /// Use instead;
    /// ```rust
    /// # use std::path::{Path, PathBuf};
    /// let path = Path::new("/bin");
    ///
    /// // If this was unintentional, remove the leading separator
    /// let joined_path = path.join("sh");
    /// assert_eq!(joined_path, PathBuf::from("/bin/sh"));
    ///
    /// // If this was intentional, create a new path instead
    /// let new = Path::new("/sh");
    /// assert_eq!(new, PathBuf::from("/sh"));
    /// ```
    #[clippy::version = "1.76.0"]
    pub JOIN_ABSOLUTE_PATHS,
    suspicious,
    "calls to `Path::join` which will overwrite the original path"
}

declare_clippy_lint! {
    /// ### What it does
    /// Checks for usage of `_.map_or(Err(_), Ok)`.
    ///
    /// ### Why is this bad?
    /// Readability, this can be written more concisely as
    /// `_.ok_or(_)`.
    ///
    /// ### Example
    /// ```no_run
    /// # let opt = Some(1);
    /// opt.map_or(Err("error"), Ok);
    /// ```
    ///
    /// Use instead:
    /// ```no_run
    /// # let opt = Some(1);
    /// opt.ok_or("error");
    /// ```
    #[clippy::version = "1.76.0"]
    pub OPTION_MAP_OR_ERR_OK,
    style,
    "using `Option.map_or(Err(_), Ok)`, which is more succinctly expressed as `Option.ok_or(_)`"
}

declare_clippy_lint! {
    /// ### What it does
<<<<<<< HEAD
    /// Checks for unnecessary calls to `min()`
    ///
    /// ### Why is this bad?
    ///
    /// In these cases it is not necessary to call `min()`
    /// ### Example
    /// ```no_run
    /// let _ = 0.min(7_u32);
    /// ```
    /// Use instead:
    /// ```no_run
    /// let _ = 7;
    /// ```
    #[clippy::version = "1.76.0"]
    pub UNNECESSARY_MIN,
    complexity,
    "using 'min()' when there is no need for it"
=======
    /// Checks for iterators of `Result`s using ``.filter(Result::is_ok).map(Result::unwrap)` that may
    /// be replaced with a `.flatten()` call.
    ///
    /// ### Why is this bad?
    /// `Result` implements `IntoIterator<Item = T>`. This means that `Result` can be flattened
    /// automatically without suspicious-looking `unwrap` calls.
    ///
    /// ### Example
    /// ```no_run
    /// let _ = std::iter::empty::<Result<i32, ()>>().filter(Result::is_ok).map(Result::unwrap);
    /// ```
    /// Use instead:
    /// ```no_run
    /// let _ = std::iter::empty::<Result<i32, ()>>().flatten();
    /// ```
    #[clippy::version = "1.76.0"]
    pub RESULT_FILTER_MAP,
    complexity,
    "filtering `Result` for `Ok` then force-unwrapping, which can be one type-safe operation"
>>>>>>> dd857f82
}

pub struct Methods {
    avoid_breaking_exported_api: bool,
    msrv: Msrv,
    allow_expect_in_tests: bool,
    allow_unwrap_in_tests: bool,
    allowed_dotfiles: FxHashSet<String>,
}

impl Methods {
    #[must_use]
    pub fn new(
        avoid_breaking_exported_api: bool,
        msrv: Msrv,
        allow_expect_in_tests: bool,
        allow_unwrap_in_tests: bool,
        mut allowed_dotfiles: FxHashSet<String>,
    ) -> Self {
        allowed_dotfiles.extend(DEFAULT_ALLOWED_DOTFILES.iter().map(ToString::to_string));

        Self {
            avoid_breaking_exported_api,
            msrv,
            allow_expect_in_tests,
            allow_unwrap_in_tests,
            allowed_dotfiles,
        }
    }
}

impl_lint_pass!(Methods => [
    UNWRAP_USED,
    EXPECT_USED,
    SHOULD_IMPLEMENT_TRAIT,
    WRONG_SELF_CONVENTION,
    OK_EXPECT,
    UNWRAP_OR_DEFAULT,
    MAP_UNWRAP_OR,
    RESULT_MAP_OR_INTO_OPTION,
    OPTION_MAP_OR_NONE,
    BIND_INSTEAD_OF_MAP,
    OR_FUN_CALL,
    OR_THEN_UNWRAP,
    EXPECT_FUN_CALL,
    CHARS_NEXT_CMP,
    CHARS_LAST_CMP,
    CLONE_ON_COPY,
    CLONE_ON_REF_PTR,
    COLLAPSIBLE_STR_REPLACE,
    ITER_OVEREAGER_CLONED,
    CLONED_INSTEAD_OF_COPIED,
    FLAT_MAP_OPTION,
    INEFFICIENT_TO_STRING,
    NEW_RET_NO_SELF,
    SINGLE_CHAR_PATTERN,
    SINGLE_CHAR_ADD_STR,
    SEARCH_IS_SOME,
    FILTER_NEXT,
    SKIP_WHILE_NEXT,
    FILTER_MAP_IDENTITY,
    MAP_IDENTITY,
    MANUAL_FILTER_MAP,
    MANUAL_FIND_MAP,
    OPTION_FILTER_MAP,
    FILTER_MAP_NEXT,
    FLAT_MAP_IDENTITY,
    MAP_FLATTEN,
    ITERATOR_STEP_BY_ZERO,
    ITER_NEXT_SLICE,
    ITER_COUNT,
    ITER_NTH,
    ITER_NTH_ZERO,
    BYTES_NTH,
    ITER_SKIP_NEXT,
    GET_UNWRAP,
    GET_LAST_WITH_LEN,
    STRING_EXTEND_CHARS,
    ITER_CLONED_COLLECT,
    ITER_WITH_DRAIN,
    TYPE_ID_ON_BOX,
    USELESS_ASREF,
    UNNECESSARY_FOLD,
    UNNECESSARY_FILTER_MAP,
    UNNECESSARY_FIND_MAP,
    INTO_ITER_ON_REF,
    SUSPICIOUS_MAP,
    UNINIT_ASSUMED_INIT,
    MANUAL_SATURATING_ARITHMETIC,
    ZST_OFFSET,
    FILETYPE_IS_FILE,
    OPTION_AS_REF_DEREF,
    UNNECESSARY_LAZY_EVALUATIONS,
    MAP_COLLECT_RESULT_UNIT,
    FROM_ITER_INSTEAD_OF_COLLECT,
    INSPECT_FOR_EACH,
    IMPLICIT_CLONE,
    SUSPICIOUS_TO_OWNED,
    SUSPICIOUS_SPLITN,
    MANUAL_STR_REPEAT,
    EXTEND_WITH_DRAIN,
    MANUAL_SPLIT_ONCE,
    NEEDLESS_SPLITN,
    UNNECESSARY_TO_OWNED,
    UNNECESSARY_JOIN,
    ERR_EXPECT,
    NEEDLESS_OPTION_AS_DEREF,
    IS_DIGIT_ASCII_RADIX,
    NEEDLESS_OPTION_TAKE,
    NO_EFFECT_REPLACE,
    OBFUSCATED_IF_ELSE,
    ITER_ON_SINGLE_ITEMS,
    ITER_ON_EMPTY_COLLECTIONS,
    NAIVE_BYTECOUNT,
    BYTES_COUNT_TO_LEN,
    CASE_SENSITIVE_FILE_EXTENSION_COMPARISONS,
    GET_FIRST,
    MANUAL_OK_OR,
    MAP_CLONE,
    MAP_ERR_IGNORE,
    MUT_MUTEX_LOCK,
    NONSENSICAL_OPEN_OPTIONS,
    PATH_BUF_PUSH_OVERWRITE,
    RANGE_ZIP_WITH_LEN,
    REPEAT_ONCE,
    STABLE_SORT_PRIMITIVE,
    UNIT_HASH,
    READ_LINE_WITHOUT_TRIM,
    UNNECESSARY_SORT_BY,
    VEC_RESIZE_TO_ZERO,
    VERBOSE_FILE_READS,
    ITER_KV_MAP,
    SEEK_FROM_CURRENT,
    SEEK_TO_START_INSTEAD_OF_REWIND,
    NEEDLESS_COLLECT,
    SUSPICIOUS_COMMAND_ARG_SPACE,
    CLEAR_WITH_DRAIN,
    MANUAL_NEXT_BACK,
    UNNECESSARY_LITERAL_UNWRAP,
    DRAIN_COLLECT,
    MANUAL_TRY_FOLD,
    FORMAT_COLLECT,
    STRING_LIT_CHARS_ANY,
    ITER_SKIP_ZERO,
    FILTER_MAP_BOOL_THEN,
    READONLY_WRITE_LOCK,
    ITER_OUT_OF_BOUNDS,
    PATH_ENDS_WITH_EXT,
    REDUNDANT_AS_STR,
    WAKER_CLONE_WAKE,
    UNNECESSARY_FALLIBLE_CONVERSIONS,
    JOIN_ABSOLUTE_PATHS,
    OPTION_MAP_OR_ERR_OK,
<<<<<<< HEAD
    UNNECESSARY_MIN,
=======
    RESULT_FILTER_MAP,
>>>>>>> dd857f82
]);

/// Extracts a method call name, args, and `Span` of the method name.
pub fn method_call<'tcx>(
    recv: &'tcx hir::Expr<'tcx>,
) -> Option<(&'tcx str, &'tcx hir::Expr<'tcx>, &'tcx [hir::Expr<'tcx>], Span, Span)> {
    if let ExprKind::MethodCall(path, receiver, args, call_span) = recv.kind {
        if !args.iter().any(|e| e.span.from_expansion()) && !receiver.span.from_expansion() {
            let name = path.ident.name.as_str();
            return Some((name, receiver, args, path.ident.span, call_span));
        }
    }
    None
}

impl<'tcx> LateLintPass<'tcx> for Methods {
    fn check_expr(&mut self, cx: &LateContext<'tcx>, expr: &'tcx hir::Expr<'_>) {
        if expr.span.from_expansion() {
            return;
        }

        self.check_methods(cx, expr);

        match expr.kind {
            hir::ExprKind::Call(func, args) => {
                from_iter_instead_of_collect::check(cx, expr, args, func);
                unnecessary_fallible_conversions::check_function(cx, expr, func);
            },
            hir::ExprKind::MethodCall(method_call, receiver, args, _) => {
                let method_span = method_call.ident.span;
                or_fun_call::check(cx, expr, method_span, method_call.ident.as_str(), receiver, args);
                expect_fun_call::check(cx, expr, method_span, method_call.ident.as_str(), receiver, args);
                clone_on_copy::check(cx, expr, method_call.ident.name, receiver, args);
                clone_on_ref_ptr::check(cx, expr, method_call.ident.name, receiver, args);
                inefficient_to_string::check(cx, expr, method_call.ident.name, receiver, args);
                single_char_add_str::check(cx, expr, receiver, args);
                into_iter_on_ref::check(cx, expr, method_span, method_call.ident.name, receiver);
                single_char_pattern::check(cx, expr, method_call.ident.name, receiver, args);
                unnecessary_to_owned::check(cx, expr, method_call.ident.name, receiver, args, &self.msrv);
            },
            hir::ExprKind::Binary(op, lhs, rhs) if op.node == hir::BinOpKind::Eq || op.node == hir::BinOpKind::Ne => {
                let mut info = BinaryExprInfo {
                    expr,
                    chain: lhs,
                    other: rhs,
                    eq: op.node == hir::BinOpKind::Eq,
                };
                lint_binary_expr_with_method_call(cx, &mut info);
            },
            _ => (),
        }
    }

    #[allow(clippy::too_many_lines)]
    fn check_impl_item(&mut self, cx: &LateContext<'tcx>, impl_item: &'tcx hir::ImplItem<'_>) {
        if in_external_macro(cx.sess(), impl_item.span) {
            return;
        }
        let name = impl_item.ident.name.as_str();
        let parent = cx.tcx.hir().get_parent_item(impl_item.hir_id()).def_id;
        let item = cx.tcx.hir().expect_item(parent);
        let self_ty = cx.tcx.type_of(item.owner_id).instantiate_identity();

        let implements_trait = matches!(item.kind, hir::ItemKind::Impl(hir::Impl { of_trait: Some(_), .. }));
        if let hir::ImplItemKind::Fn(ref sig, id) = impl_item.kind {
            let method_sig = cx.tcx.fn_sig(impl_item.owner_id).instantiate_identity();
            let method_sig = cx.tcx.instantiate_bound_regions_with_erased(method_sig);
            let first_arg_ty_opt = method_sig.inputs().iter().next().copied();
            // if this impl block implements a trait, lint in trait definition instead
            if !implements_trait && cx.effective_visibilities.is_exported(impl_item.owner_id.def_id) {
                // check missing trait implementations
                for method_config in &TRAIT_METHODS {
                    if name == method_config.method_name
                        && sig.decl.inputs.len() == method_config.param_count
                        && method_config.output_type.matches(&sig.decl.output)
                        // in case there is no first arg, since we already have checked the number of arguments
                        // it's should be always true
                        && first_arg_ty_opt.map_or(true, |first_arg_ty| method_config
                            .self_kind.matches(cx, self_ty, first_arg_ty)
                            )
                        && fn_header_equals(method_config.fn_header, sig.header)
                        && method_config.lifetime_param_cond(impl_item)
                    {
                        span_lint_and_help(
                            cx,
                            SHOULD_IMPLEMENT_TRAIT,
                            impl_item.span,
                            &format!(
                                "method `{}` can be confused for the standard trait method `{}::{}`",
                                method_config.method_name, method_config.trait_name, method_config.method_name
                            ),
                            None,
                            &format!(
                                "consider implementing the trait `{}` or choosing a less ambiguous method name",
                                method_config.trait_name
                            ),
                        );
                    }
                }
            }

            if sig.decl.implicit_self.has_implicit_self()
                && !(self.avoid_breaking_exported_api
                    && cx.effective_visibilities.is_exported(impl_item.owner_id.def_id))
                && let Some(first_arg) = iter_input_pats(sig.decl, cx.tcx.hir().body(id)).next()
                && let Some(first_arg_ty) = first_arg_ty_opt
            {
                wrong_self_convention::check(
                    cx,
                    name,
                    self_ty,
                    first_arg_ty,
                    first_arg.pat.span,
                    implements_trait,
                    false,
                );
            }
        }

        // if this impl block implements a trait, lint in trait definition instead
        if implements_trait {
            return;
        }

        if let hir::ImplItemKind::Fn(_, _) = impl_item.kind {
            let ret_ty = return_ty(cx, impl_item.owner_id);

            if contains_ty_adt_constructor_opaque(cx, ret_ty, self_ty) {
                return;
            }

            if name == "new" && ret_ty != self_ty {
                span_lint(
                    cx,
                    NEW_RET_NO_SELF,
                    impl_item.span,
                    "methods called `new` usually return `Self`",
                );
            }
        }
    }

    fn check_trait_item(&mut self, cx: &LateContext<'tcx>, item: &'tcx TraitItem<'_>) {
        if in_external_macro(cx.tcx.sess, item.span) {
            return;
        }

        if let TraitItemKind::Fn(ref sig, _) = item.kind
            && sig.decl.implicit_self.has_implicit_self()
            && let Some(first_arg_hir_ty) = sig.decl.inputs.first()
            && let Some(&first_arg_ty) = cx
                .tcx
                .fn_sig(item.owner_id)
                .instantiate_identity()
                .inputs()
                .skip_binder()
                .first()
        {
            let self_ty = TraitRef::identity(cx.tcx, item.owner_id.to_def_id()).self_ty();
            wrong_self_convention::check(
                cx,
                item.ident.name.as_str(),
                self_ty,
                first_arg_ty,
                first_arg_hir_ty.span,
                false,
                true,
            );
        }

        if item.ident.name == sym::new
            && let TraitItemKind::Fn(_, _) = item.kind
            && let ret_ty = return_ty(cx, item.owner_id)
            && let self_ty = TraitRef::identity(cx.tcx, item.owner_id.to_def_id()).self_ty()
            && !ret_ty.contains(self_ty)
        {
            span_lint(
                cx,
                NEW_RET_NO_SELF,
                item.span,
                "methods called `new` usually return `Self`",
            );
        }
    }

    extract_msrv_attr!(LateContext);
}

impl Methods {
    #[allow(clippy::too_many_lines)]
    fn check_methods<'tcx>(&self, cx: &LateContext<'tcx>, expr: &'tcx Expr<'_>) {
        if let Some((name, recv, args, span, call_span)) = method_call(expr) {
            match (name, args) {
                ("add" | "offset" | "sub" | "wrapping_offset" | "wrapping_add" | "wrapping_sub", [_arg]) => {
                    zst_offset::check(cx, expr, recv);
                },
                ("all", [arg]) => {
                    if let Some(("cloned", recv2, [], _, _)) = method_call(recv) {
                        iter_overeager_cloned::check(
                            cx,
                            expr,
                            recv,
                            recv2,
                            iter_overeager_cloned::Op::NeedlessMove(name, arg),
                            false,
                        );
                    }
                },
                ("and_then", [arg]) => {
                    let biom_option_linted = bind_instead_of_map::OptionAndThenSome::check(cx, expr, recv, arg);
                    let biom_result_linted = bind_instead_of_map::ResultAndThenOk::check(cx, expr, recv, arg);
                    if !biom_option_linted && !biom_result_linted {
                        unnecessary_lazy_eval::check(cx, expr, recv, arg, "and");
                    }
                },
                ("any", [arg]) => match method_call(recv) {
                    Some(("cloned", recv2, [], _, _)) => iter_overeager_cloned::check(
                        cx,
                        expr,
                        recv,
                        recv2,
                        iter_overeager_cloned::Op::NeedlessMove(name, arg),
                        false,
                    ),
                    Some(("chars", recv, _, _, _))
                        if let ExprKind::Closure(arg) = arg.kind
                            && let body = cx.tcx.hir().body(arg.body)
                            && let [param] = body.params =>
                    {
                        string_lit_chars_any::check(cx, expr, recv, param, peel_blocks(body.value), &self.msrv);
                    },
                    _ => {},
                },
                ("arg", [arg]) => {
                    suspicious_command_arg_space::check(cx, recv, arg, span);
                },
                ("as_deref" | "as_deref_mut", []) => {
                    needless_option_as_deref::check(cx, expr, recv, name);
                },
                ("as_bytes" | "is_empty", []) => {
                    if let Some(("as_str", recv, [], as_str_span, _)) = method_call(recv) {
                        redundant_as_str::check(cx, expr, recv, as_str_span, span);
                    }
                },
                ("as_mut", []) => useless_asref::check(cx, expr, "as_mut", recv),
                ("as_ref", []) => useless_asref::check(cx, expr, "as_ref", recv),
                ("assume_init", []) => uninit_assumed_init::check(cx, expr, recv),
                ("cloned", []) => cloned_instead_of_copied::check(cx, expr, recv, span, &self.msrv),
                ("collect", []) if is_trait_method(cx, expr, sym::Iterator) => {
                    needless_collect::check(cx, span, expr, recv, call_span);
                    match method_call(recv) {
                        Some((name @ ("cloned" | "copied"), recv2, [], _, _)) => {
                            iter_cloned_collect::check(cx, name, expr, recv2);
                        },
                        Some(("map", m_recv, [m_arg], m_ident_span, _)) => {
                            map_collect_result_unit::check(cx, expr, m_recv, m_arg);
                            format_collect::check(cx, expr, m_arg, m_ident_span);
                        },
                        Some(("take", take_self_arg, [take_arg], _, _)) => {
                            if self.msrv.meets(msrvs::STR_REPEAT) {
                                manual_str_repeat::check(cx, expr, recv, take_self_arg, take_arg);
                            }
                        },
                        Some(("drain", recv, args, ..)) => {
                            drain_collect::check(cx, args, expr, recv);
                        },
                        _ => {},
                    }
                },
                ("count", []) if is_trait_method(cx, expr, sym::Iterator) => match method_call(recv) {
                    Some(("cloned", recv2, [], _, _)) => {
                        iter_overeager_cloned::check(cx, expr, recv, recv2, iter_overeager_cloned::Op::RmCloned, false);
                    },
                    Some((name2 @ ("into_iter" | "iter" | "iter_mut"), recv2, [], _, _)) => {
                        iter_count::check(cx, expr, recv2, name2);
                    },
                    Some(("map", _, [arg], _, _)) => suspicious_map::check(cx, expr, recv, arg),
                    Some(("filter", recv2, [arg], _, _)) => bytecount::check(cx, expr, recv2, arg),
                    Some(("bytes", recv2, [], _, _)) => bytes_count_to_len::check(cx, expr, recv, recv2),
                    _ => {},
                },
                ("min", [arg]) => unnecessary_min::check(cx, expr, recv, arg),
                ("drain", ..) => {
                    if let Node::Stmt(Stmt { hir_id: _, kind, .. }) = cx.tcx.hir().get_parent(expr.hir_id)
                        && matches!(kind, StmtKind::Semi(_))
                        && args.len() <= 1
                    {
                        clear_with_drain::check(cx, expr, recv, span, args.first());
                    } else if let [arg] = args {
                        iter_with_drain::check(cx, expr, recv, span, arg);
                    }
                },
                ("ends_with", [arg]) => {
                    if let ExprKind::MethodCall(.., span) = expr.kind {
                        case_sensitive_file_extension_comparisons::check(cx, expr, span, recv, arg);
                    }
                    path_ends_with_ext::check(cx, recv, arg, expr, &self.msrv, &self.allowed_dotfiles);
                },
                ("expect", [_]) => {
                    match method_call(recv) {
                        Some(("ok", recv, [], _, _)) => ok_expect::check(cx, expr, recv),
                        Some(("err", recv, [], err_span, _)) => {
                            err_expect::check(cx, expr, recv, span, err_span, &self.msrv);
                        },
                        _ => unwrap_expect_used::check(
                            cx,
                            expr,
                            recv,
                            false,
                            self.allow_expect_in_tests,
                            unwrap_expect_used::Variant::Expect,
                        ),
                    }
                    unnecessary_literal_unwrap::check(cx, expr, recv, name, args);
                },
                ("expect_err", [_]) => {
                    unnecessary_literal_unwrap::check(cx, expr, recv, name, args);
                    unwrap_expect_used::check(
                        cx,
                        expr,
                        recv,
                        true,
                        self.allow_expect_in_tests,
                        unwrap_expect_used::Variant::Expect,
                    );
                },
                ("extend", [arg]) => {
                    string_extend_chars::check(cx, expr, recv, arg);
                    extend_with_drain::check(cx, expr, recv, arg);
                },
                (name @ ("filter" | "find"), [arg]) => {
                    if let Some(("cloned", recv2, [], _span2, _)) = method_call(recv) {
                        // if `arg` has side-effect, the semantic will change
                        iter_overeager_cloned::check(
                            cx,
                            expr,
                            recv,
                            recv2,
                            iter_overeager_cloned::Op::FixClosure(name, arg),
                            false,
                        );
                    }
                },
                ("filter_map", [arg]) => {
                    unnecessary_filter_map::check(cx, expr, arg, name);
                    filter_map_bool_then::check(cx, expr, arg, call_span);
                    filter_map_identity::check(cx, expr, arg, span);
                },
                ("find_map", [arg]) => {
                    unnecessary_filter_map::check(cx, expr, arg, name);
                },
                ("flat_map", [arg]) => {
                    flat_map_identity::check(cx, expr, arg, span);
                    flat_map_option::check(cx, expr, arg, span);
                },
                ("flatten", []) => match method_call(recv) {
                    Some(("map", recv, [map_arg], map_span, _)) => {
                        map_flatten::check(cx, expr, recv, map_arg, map_span);
                    },
                    Some(("cloned", recv2, [], _, _)) => iter_overeager_cloned::check(
                        cx,
                        expr,
                        recv,
                        recv2,
                        iter_overeager_cloned::Op::LaterCloned,
                        true,
                    ),
                    _ => {},
                },
                ("fold", [init, acc]) => {
                    manual_try_fold::check(cx, expr, init, acc, call_span, &self.msrv);
                    unnecessary_fold::check(cx, expr, init, acc, span);
                },
                ("for_each", [arg]) => match method_call(recv) {
                    Some(("inspect", _, [_], span2, _)) => inspect_for_each::check(cx, expr, span2),
                    Some(("cloned", recv2, [], _, _)) => iter_overeager_cloned::check(
                        cx,
                        expr,
                        recv,
                        recv2,
                        iter_overeager_cloned::Op::NeedlessMove(name, arg),
                        false,
                    ),
                    _ => {},
                },
                ("get", [arg]) => {
                    get_first::check(cx, expr, recv, arg);
                    get_last_with_len::check(cx, expr, recv, arg);
                },
                ("get_or_insert_with", [arg]) => unnecessary_lazy_eval::check(cx, expr, recv, arg, "get_or_insert"),
                ("hash", [arg]) => {
                    unit_hash::check(cx, expr, recv, arg);
                },
                ("is_file", []) => filetype_is_file::check(cx, expr, recv),
                ("is_digit", [radix]) => is_digit_ascii_radix::check(cx, expr, recv, radix, &self.msrv),
                ("is_none", []) => check_is_some_is_none(cx, expr, recv, false),
                ("is_some", []) => check_is_some_is_none(cx, expr, recv, true),
                ("iter" | "iter_mut" | "into_iter", []) => {
                    iter_on_single_or_empty_collections::check(cx, expr, name, recv);
                },
                ("join", [join_arg]) => {
                    if let Some(("collect", _, _, span, _)) = method_call(recv) {
                        unnecessary_join::check(cx, expr, recv, join_arg, span);
                    } else {
                        join_absolute_paths::check(cx, recv, join_arg, expr.span);
                    }
                },
                ("last", []) => {
                    if let Some(("cloned", recv2, [], _span2, _)) = method_call(recv) {
                        iter_overeager_cloned::check(
                            cx,
                            expr,
                            recv,
                            recv2,
                            iter_overeager_cloned::Op::LaterCloned,
                            false,
                        );
                    }
                },
                ("lock", []) => {
                    mut_mutex_lock::check(cx, expr, recv, span);
                },
                (name @ ("map" | "map_err"), [m_arg]) => {
                    if name == "map" {
                        map_clone::check(cx, expr, recv, m_arg, &self.msrv);
                        match method_call(recv) {
                            Some((map_name @ ("iter" | "into_iter"), recv2, _, _, _)) => {
                                iter_kv_map::check(cx, map_name, expr, recv2, m_arg, &self.msrv);
                            },
                            Some(("cloned", recv2, [], _, _)) => iter_overeager_cloned::check(
                                cx,
                                expr,
                                recv,
                                recv2,
                                iter_overeager_cloned::Op::NeedlessMove(name, m_arg),
                                false,
                            ),
                            _ => {},
                        }
                    } else {
                        map_err_ignore::check(cx, expr, m_arg);
                    }
                    if let Some((name, recv2, args, span2, _)) = method_call(recv) {
                        match (name, args) {
                            ("as_mut", []) => option_as_ref_deref::check(cx, expr, recv2, m_arg, true, &self.msrv),
                            ("as_ref", []) => option_as_ref_deref::check(cx, expr, recv2, m_arg, false, &self.msrv),
                            ("filter", [f_arg]) => {
                                filter_map::check(cx, expr, recv2, f_arg, span2, recv, m_arg, span, false);
                            },
                            ("find", [f_arg]) => {
                                filter_map::check(cx, expr, recv2, f_arg, span2, recv, m_arg, span, true);
                            },
                            _ => {},
                        }
                    }
                    map_identity::check(cx, expr, recv, m_arg, name, span);
                },
                ("map_or", [def, map]) => {
                    option_map_or_none::check(cx, expr, recv, def, map);
                    manual_ok_or::check(cx, expr, recv, def, map);
                    option_map_or_err_ok::check(cx, expr, recv, def, map);
                },
                ("map_or_else", [def, map]) => {
                    result_map_or_else_none::check(cx, expr, recv, def, map);
                },
                ("next", []) => {
                    if let Some((name2, recv2, args2, _, _)) = method_call(recv) {
                        match (name2, args2) {
                            ("cloned", []) => iter_overeager_cloned::check(
                                cx,
                                expr,
                                recv,
                                recv2,
                                iter_overeager_cloned::Op::LaterCloned,
                                false,
                            ),
                            ("filter", [arg]) => filter_next::check(cx, expr, recv2, arg),
                            ("filter_map", [arg]) => filter_map_next::check(cx, expr, recv2, arg, &self.msrv),
                            ("iter", []) => iter_next_slice::check(cx, expr, recv2),
                            ("skip", [arg]) => iter_skip_next::check(cx, expr, recv2, arg),
                            ("skip_while", [_]) => skip_while_next::check(cx, expr),
                            ("rev", []) => manual_next_back::check(cx, expr, recv, recv2),
                            _ => {},
                        }
                    }
                },
                ("nth", [n_arg]) => match method_call(recv) {
                    Some(("bytes", recv2, [], _, _)) => bytes_nth::check(cx, expr, recv2, n_arg),
                    Some(("cloned", recv2, [], _, _)) => iter_overeager_cloned::check(
                        cx,
                        expr,
                        recv,
                        recv2,
                        iter_overeager_cloned::Op::LaterCloned,
                        false,
                    ),
                    Some(("iter", recv2, [], _, _)) => iter_nth::check(cx, expr, recv2, recv, n_arg, false),
                    Some(("iter_mut", recv2, [], _, _)) => iter_nth::check(cx, expr, recv2, recv, n_arg, true),
                    _ => iter_nth_zero::check(cx, expr, recv, n_arg),
                },
                ("ok_or_else", [arg]) => unnecessary_lazy_eval::check(cx, expr, recv, arg, "ok_or"),
                ("open", [_]) => {
                    open_options::check(cx, expr, recv);
                },
                ("or_else", [arg]) => {
                    if !bind_instead_of_map::ResultOrElseErrInfo::check(cx, expr, recv, arg) {
                        unnecessary_lazy_eval::check(cx, expr, recv, arg, "or");
                    }
                },
                ("push", [arg]) => {
                    path_buf_push_overwrite::check(cx, expr, arg);
                },
                ("read_to_end", [_]) => {
                    verbose_file_reads::check(cx, expr, recv, verbose_file_reads::READ_TO_END_MSG);
                },
                ("read_to_string", [_]) => {
                    verbose_file_reads::check(cx, expr, recv, verbose_file_reads::READ_TO_STRING_MSG);
                },
                ("read_line", [arg]) => {
                    read_line_without_trim::check(cx, expr, recv, arg);
                },
                ("repeat", [arg]) => {
                    repeat_once::check(cx, expr, recv, arg);
                },
                (name @ ("replace" | "replacen"), [arg1, arg2] | [arg1, arg2, _]) => {
                    no_effect_replace::check(cx, expr, arg1, arg2);

                    // Check for repeated `str::replace` calls to perform `collapsible_str_replace` lint
                    if self.msrv.meets(msrvs::PATTERN_TRAIT_CHAR_ARRAY)
                        && name == "replace"
                        && let Some(("replace", ..)) = method_call(recv)
                    {
                        collapsible_str_replace::check(cx, expr, arg1, arg2);
                    }
                },
                ("resize", [count_arg, default_arg]) => {
                    vec_resize_to_zero::check(cx, expr, count_arg, default_arg, span);
                },
                ("seek", [arg]) => {
                    if self.msrv.meets(msrvs::SEEK_FROM_CURRENT) {
                        seek_from_current::check(cx, expr, recv, arg);
                    }
                    if self.msrv.meets(msrvs::SEEK_REWIND) {
                        seek_to_start_instead_of_rewind::check(cx, expr, recv, arg, span);
                    }
                },
                ("skip", [arg]) => {
                    iter_skip_zero::check(cx, expr, arg);
                    iter_out_of_bounds::check_skip(cx, expr, recv, arg);

                    if let Some(("cloned", recv2, [], _span2, _)) = method_call(recv) {
                        iter_overeager_cloned::check(
                            cx,
                            expr,
                            recv,
                            recv2,
                            iter_overeager_cloned::Op::LaterCloned,
                            false,
                        );
                    }
                },
                ("sort", []) => {
                    stable_sort_primitive::check(cx, expr, recv);
                },
                ("sort_by", [arg]) => {
                    unnecessary_sort_by::check(cx, expr, recv, arg, false);
                },
                ("sort_unstable_by", [arg]) => {
                    unnecessary_sort_by::check(cx, expr, recv, arg, true);
                },
                ("splitn" | "rsplitn", [count_arg, pat_arg]) => {
                    if let Some(Constant::Int(count)) = constant(cx, cx.typeck_results(), count_arg) {
                        suspicious_splitn::check(cx, name, expr, recv, count);
                        str_splitn::check(cx, name, expr, recv, pat_arg, count, &self.msrv);
                    }
                },
                ("splitn_mut" | "rsplitn_mut", [count_arg, _]) => {
                    if let Some(Constant::Int(count)) = constant(cx, cx.typeck_results(), count_arg) {
                        suspicious_splitn::check(cx, name, expr, recv, count);
                    }
                },
                ("step_by", [arg]) => iterator_step_by_zero::check(cx, expr, arg),
                ("take", [arg]) => {
                    iter_out_of_bounds::check_take(cx, expr, recv, arg);
                    if let Some(("cloned", recv2, [], _span2, _)) = method_call(recv) {
                        iter_overeager_cloned::check(
                            cx,
                            expr,
                            recv,
                            recv2,
                            iter_overeager_cloned::Op::LaterCloned,
                            false,
                        );
                    }
                },
                ("take", []) => needless_option_take::check(cx, expr, recv),
                ("then", [arg]) => {
                    if !self.msrv.meets(msrvs::BOOL_THEN_SOME) {
                        return;
                    }
                    unnecessary_lazy_eval::check(cx, expr, recv, arg, "then_some");
                },
                ("try_into", []) if is_trait_method(cx, expr, sym::TryInto) => {
                    unnecessary_fallible_conversions::check_method(cx, expr);
                },
                ("to_owned", []) => {
                    if !suspicious_to_owned::check(cx, expr, recv) {
                        implicit_clone::check(cx, name, expr, recv);
                    }
                },
                ("to_os_string" | "to_path_buf" | "to_vec", []) => {
                    implicit_clone::check(cx, name, expr, recv);
                },
                ("type_id", []) => {
                    type_id_on_box::check(cx, recv, expr.span);
                },
                ("unwrap", []) => {
                    match method_call(recv) {
                        Some(("get", recv, [get_arg], _, _)) => {
                            get_unwrap::check(cx, expr, recv, get_arg, false);
                        },
                        Some(("get_mut", recv, [get_arg], _, _)) => {
                            get_unwrap::check(cx, expr, recv, get_arg, true);
                        },
                        Some(("or", recv, [or_arg], or_span, _)) => {
                            or_then_unwrap::check(cx, expr, recv, or_arg, or_span);
                        },
                        _ => {},
                    }
                    unnecessary_literal_unwrap::check(cx, expr, recv, name, args);
                    unwrap_expect_used::check(
                        cx,
                        expr,
                        recv,
                        false,
                        self.allow_unwrap_in_tests,
                        unwrap_expect_used::Variant::Unwrap,
                    );
                },
                ("unwrap_err", []) => {
                    unnecessary_literal_unwrap::check(cx, expr, recv, name, args);
                    unwrap_expect_used::check(
                        cx,
                        expr,
                        recv,
                        true,
                        self.allow_unwrap_in_tests,
                        unwrap_expect_used::Variant::Unwrap,
                    );
                },
                ("unwrap_or", [u_arg]) => {
                    match method_call(recv) {
                        Some((arith @ ("checked_add" | "checked_sub" | "checked_mul"), lhs, [rhs], _, _)) => {
                            manual_saturating_arithmetic::check(cx, expr, lhs, rhs, u_arg, &arith["checked_".len()..]);
                        },
                        Some(("map", m_recv, [m_arg], span, _)) => {
                            option_map_unwrap_or::check(cx, expr, m_recv, m_arg, recv, u_arg, span, &self.msrv);
                        },
                        Some(("then_some", t_recv, [t_arg], _, _)) => {
                            obfuscated_if_else::check(cx, expr, t_recv, t_arg, u_arg);
                        },
                        _ => {},
                    }
                    unnecessary_literal_unwrap::check(cx, expr, recv, name, args);
                },
                ("unwrap_or_default" | "unwrap_unchecked" | "unwrap_err_unchecked", []) => {
                    unnecessary_literal_unwrap::check(cx, expr, recv, name, args);
                },
                ("unwrap_or_else", [u_arg]) => {
                    match method_call(recv) {
                        Some(("map", recv, [map_arg], _, _))
                            if map_unwrap_or::check(cx, expr, recv, map_arg, u_arg, &self.msrv) => {},
                        _ => {
                            unnecessary_lazy_eval::check(cx, expr, recv, u_arg, "unwrap_or");
                        },
                    }
                    unnecessary_literal_unwrap::check(cx, expr, recv, name, args);
                },
                ("wake", []) => {
                    waker_clone_wake::check(cx, expr, recv);
                },
                ("write", []) => {
                    readonly_write_lock::check(cx, expr, recv);
                },
                ("zip", [arg]) => {
                    if let ExprKind::MethodCall(name, iter_recv, [], _) = recv.kind
                        && name.ident.name == sym::iter
                    {
                        range_zip_with_len::check(cx, expr, iter_recv, arg);
                    }
                },
                _ => {},
            }
        }
    }
}

fn check_is_some_is_none(cx: &LateContext<'_>, expr: &Expr<'_>, recv: &Expr<'_>, is_some: bool) {
    if let Some((name @ ("find" | "position" | "rposition"), f_recv, [arg], span, _)) = method_call(recv) {
        search_is_some::check(cx, expr, name, is_some, f_recv, arg, recv, span);
    }
}

/// Used for `lint_binary_expr_with_method_call`.
#[derive(Copy, Clone)]
struct BinaryExprInfo<'a> {
    expr: &'a hir::Expr<'a>,
    chain: &'a hir::Expr<'a>,
    other: &'a hir::Expr<'a>,
    eq: bool,
}

/// Checks for the `CHARS_NEXT_CMP` and `CHARS_LAST_CMP` lints.
fn lint_binary_expr_with_method_call(cx: &LateContext<'_>, info: &mut BinaryExprInfo<'_>) {
    macro_rules! lint_with_both_lhs_and_rhs {
        ($func:expr, $cx:expr, $info:ident) => {
            if !$func($cx, $info) {
                ::std::mem::swap(&mut $info.chain, &mut $info.other);
                if $func($cx, $info) {
                    return;
                }
            }
        };
    }

    lint_with_both_lhs_and_rhs!(chars_next_cmp::check, cx, info);
    lint_with_both_lhs_and_rhs!(chars_last_cmp::check, cx, info);
    lint_with_both_lhs_and_rhs!(chars_next_cmp_with_unwrap::check, cx, info);
    lint_with_both_lhs_and_rhs!(chars_last_cmp_with_unwrap::check, cx, info);
}

const FN_HEADER: hir::FnHeader = hir::FnHeader {
    unsafety: hir::Unsafety::Normal,
    constness: hir::Constness::NotConst,
    asyncness: hir::IsAsync::NotAsync,
    abi: rustc_target::spec::abi::Abi::Rust,
};

struct ShouldImplTraitCase {
    trait_name: &'static str,
    method_name: &'static str,
    param_count: usize,
    fn_header: hir::FnHeader,
    // implicit self kind expected (none, self, &self, ...)
    self_kind: SelfKind,
    // checks against the output type
    output_type: OutType,
    // certain methods with explicit lifetimes can't implement the equivalent trait method
    lint_explicit_lifetime: bool,
}
impl ShouldImplTraitCase {
    const fn new(
        trait_name: &'static str,
        method_name: &'static str,
        param_count: usize,
        fn_header: hir::FnHeader,
        self_kind: SelfKind,
        output_type: OutType,
        lint_explicit_lifetime: bool,
    ) -> ShouldImplTraitCase {
        ShouldImplTraitCase {
            trait_name,
            method_name,
            param_count,
            fn_header,
            self_kind,
            output_type,
            lint_explicit_lifetime,
        }
    }

    fn lifetime_param_cond(&self, impl_item: &hir::ImplItem<'_>) -> bool {
        self.lint_explicit_lifetime
            || !impl_item.generics.params.iter().any(|p| {
                matches!(
                    p.kind,
                    hir::GenericParamKind::Lifetime {
                        kind: hir::LifetimeParamKind::Explicit
                    }
                )
            })
    }
}

#[rustfmt::skip]
const TRAIT_METHODS: [ShouldImplTraitCase; 30] = [
    ShouldImplTraitCase::new("std::ops::Add", "add",  2,  FN_HEADER,  SelfKind::Value,  OutType::Any, true),
    ShouldImplTraitCase::new("std::convert::AsMut", "as_mut",  1,  FN_HEADER,  SelfKind::RefMut,  OutType::Ref, true),
    ShouldImplTraitCase::new("std::convert::AsRef", "as_ref",  1,  FN_HEADER,  SelfKind::Ref,  OutType::Ref, true),
    ShouldImplTraitCase::new("std::ops::BitAnd", "bitand",  2,  FN_HEADER,  SelfKind::Value,  OutType::Any, true),
    ShouldImplTraitCase::new("std::ops::BitOr", "bitor",  2,  FN_HEADER,  SelfKind::Value,  OutType::Any, true),
    ShouldImplTraitCase::new("std::ops::BitXor", "bitxor",  2,  FN_HEADER,  SelfKind::Value,  OutType::Any, true),
    ShouldImplTraitCase::new("std::borrow::Borrow", "borrow",  1,  FN_HEADER,  SelfKind::Ref,  OutType::Ref, true),
    ShouldImplTraitCase::new("std::borrow::BorrowMut", "borrow_mut",  1,  FN_HEADER,  SelfKind::RefMut,  OutType::Ref, true),
    ShouldImplTraitCase::new("std::clone::Clone", "clone",  1,  FN_HEADER,  SelfKind::Ref,  OutType::Any, true),
    ShouldImplTraitCase::new("std::cmp::Ord", "cmp",  2,  FN_HEADER,  SelfKind::Ref,  OutType::Any, true),
    ShouldImplTraitCase::new("std::default::Default", "default",  0,  FN_HEADER,  SelfKind::No,  OutType::Any, true),
    ShouldImplTraitCase::new("std::ops::Deref", "deref",  1,  FN_HEADER,  SelfKind::Ref,  OutType::Ref, true),
    ShouldImplTraitCase::new("std::ops::DerefMut", "deref_mut",  1,  FN_HEADER,  SelfKind::RefMut,  OutType::Ref, true),
    ShouldImplTraitCase::new("std::ops::Div", "div",  2,  FN_HEADER,  SelfKind::Value,  OutType::Any, true),
    ShouldImplTraitCase::new("std::ops::Drop", "drop",  1,  FN_HEADER,  SelfKind::RefMut,  OutType::Unit, true),
    ShouldImplTraitCase::new("std::cmp::PartialEq", "eq",  2,  FN_HEADER,  SelfKind::Ref,  OutType::Bool, true),
    ShouldImplTraitCase::new("std::iter::FromIterator", "from_iter",  1,  FN_HEADER,  SelfKind::No,  OutType::Any, true),
    ShouldImplTraitCase::new("std::str::FromStr", "from_str",  1,  FN_HEADER,  SelfKind::No,  OutType::Any, true),
    ShouldImplTraitCase::new("std::hash::Hash", "hash",  2,  FN_HEADER,  SelfKind::Ref,  OutType::Unit, true),
    ShouldImplTraitCase::new("std::ops::Index", "index",  2,  FN_HEADER,  SelfKind::Ref,  OutType::Ref, true),
    ShouldImplTraitCase::new("std::ops::IndexMut", "index_mut",  2,  FN_HEADER,  SelfKind::RefMut,  OutType::Ref, true),
    ShouldImplTraitCase::new("std::iter::IntoIterator", "into_iter",  1,  FN_HEADER,  SelfKind::Value,  OutType::Any, true),
    ShouldImplTraitCase::new("std::ops::Mul", "mul",  2,  FN_HEADER,  SelfKind::Value,  OutType::Any, true),
    ShouldImplTraitCase::new("std::ops::Neg", "neg",  1,  FN_HEADER,  SelfKind::Value,  OutType::Any, true),
    ShouldImplTraitCase::new("std::iter::Iterator", "next",  1,  FN_HEADER,  SelfKind::RefMut,  OutType::Any, false),
    ShouldImplTraitCase::new("std::ops::Not", "not",  1,  FN_HEADER,  SelfKind::Value,  OutType::Any, true),
    ShouldImplTraitCase::new("std::ops::Rem", "rem",  2,  FN_HEADER,  SelfKind::Value,  OutType::Any, true),
    ShouldImplTraitCase::new("std::ops::Shl", "shl",  2,  FN_HEADER,  SelfKind::Value,  OutType::Any, true),
    ShouldImplTraitCase::new("std::ops::Shr", "shr",  2,  FN_HEADER,  SelfKind::Value,  OutType::Any, true),
    ShouldImplTraitCase::new("std::ops::Sub", "sub",  2,  FN_HEADER,  SelfKind::Value,  OutType::Any, true),
];

#[derive(Clone, Copy, PartialEq, Eq, Debug)]
enum SelfKind {
    Value,
    Ref,
    RefMut,
    No, // When we want the first argument type to be different than `Self`
}

impl SelfKind {
    fn matches<'a>(self, cx: &LateContext<'a>, parent_ty: Ty<'a>, ty: Ty<'a>) -> bool {
        fn matches_value<'a>(cx: &LateContext<'a>, parent_ty: Ty<'a>, ty: Ty<'a>) -> bool {
            if ty == parent_ty {
                true
            } else if ty.is_box() {
                ty.boxed_ty() == parent_ty
            } else if is_type_diagnostic_item(cx, ty, sym::Rc) || is_type_diagnostic_item(cx, ty, sym::Arc) {
                if let ty::Adt(_, args) = ty.kind() {
                    args.types().next().map_or(false, |t| t == parent_ty)
                } else {
                    false
                }
            } else {
                false
            }
        }

        fn matches_ref<'a>(cx: &LateContext<'a>, mutability: hir::Mutability, parent_ty: Ty<'a>, ty: Ty<'a>) -> bool {
            if let ty::Ref(_, t, m) = *ty.kind() {
                return m == mutability && t == parent_ty;
            }

            let trait_sym = match mutability {
                hir::Mutability::Not => sym::AsRef,
                hir::Mutability::Mut => sym::AsMut,
            };

            let Some(trait_def_id) = cx.tcx.get_diagnostic_item(trait_sym) else {
                return false;
            };
            implements_trait(cx, ty, trait_def_id, &[parent_ty.into()])
        }

        fn matches_none<'a>(cx: &LateContext<'a>, parent_ty: Ty<'a>, ty: Ty<'a>) -> bool {
            !matches_value(cx, parent_ty, ty)
                && !matches_ref(cx, hir::Mutability::Not, parent_ty, ty)
                && !matches_ref(cx, hir::Mutability::Mut, parent_ty, ty)
        }

        match self {
            Self::Value => matches_value(cx, parent_ty, ty),
            Self::Ref => matches_ref(cx, hir::Mutability::Not, parent_ty, ty) || ty == parent_ty && is_copy(cx, ty),
            Self::RefMut => matches_ref(cx, hir::Mutability::Mut, parent_ty, ty),
            Self::No => matches_none(cx, parent_ty, ty),
        }
    }

    #[must_use]
    fn description(self) -> &'static str {
        match self {
            Self::Value => "`self` by value",
            Self::Ref => "`self` by reference",
            Self::RefMut => "`self` by mutable reference",
            Self::No => "no `self`",
        }
    }
}

#[derive(Clone, Copy)]
enum OutType {
    Unit,
    Bool,
    Any,
    Ref,
}

impl OutType {
    fn matches(self, ty: &hir::FnRetTy<'_>) -> bool {
        let is_unit = |ty: &hir::Ty<'_>| matches!(ty.kind, hir::TyKind::Tup(&[]));
        match (self, ty) {
            (Self::Unit, &hir::FnRetTy::DefaultReturn(_)) => true,
            (Self::Unit, &hir::FnRetTy::Return(ty)) if is_unit(ty) => true,
            (Self::Bool, &hir::FnRetTy::Return(ty)) if is_bool(ty) => true,
            (Self::Any, &hir::FnRetTy::Return(ty)) if !is_unit(ty) => true,
            (Self::Ref, &hir::FnRetTy::Return(ty)) => matches!(ty.kind, hir::TyKind::Ref(_, _)),
            _ => false,
        }
    }
}

fn fn_header_equals(expected: hir::FnHeader, actual: hir::FnHeader) -> bool {
    expected.constness == actual.constness
        && expected.unsafety == actual.unsafety
        && expected.asyncness == actual.asyncness
}<|MERGE_RESOLUTION|>--- conflicted
+++ resolved
@@ -3756,7 +3756,6 @@
 
 declare_clippy_lint! {
     /// ### What it does
-<<<<<<< HEAD
     /// Checks for unnecessary calls to `min()`
     ///
     /// ### Why is this bad?
@@ -3774,7 +3773,9 @@
     pub UNNECESSARY_MIN,
     complexity,
     "using 'min()' when there is no need for it"
-=======
+}
+
+declare_clippy_lint! {
     /// Checks for iterators of `Result`s using ``.filter(Result::is_ok).map(Result::unwrap)` that may
     /// be replaced with a `.flatten()` call.
     ///
@@ -3794,7 +3795,6 @@
     pub RESULT_FILTER_MAP,
     complexity,
     "filtering `Result` for `Ok` then force-unwrapping, which can be one type-safe operation"
->>>>>>> dd857f82
 }
 
 pub struct Methods {
@@ -3948,11 +3948,8 @@
     UNNECESSARY_FALLIBLE_CONVERSIONS,
     JOIN_ABSOLUTE_PATHS,
     OPTION_MAP_OR_ERR_OK,
-<<<<<<< HEAD
     UNNECESSARY_MIN,
-=======
     RESULT_FILTER_MAP,
->>>>>>> dd857f82
 ]);
 
 /// Extracts a method call name, args, and `Span` of the method name.
