mod bind_instead_of_map;
mod bytecount;
mod bytes_count_to_len;
mod bytes_nth;
mod case_sensitive_file_extension_comparisons;
mod chars_cmp;
mod chars_cmp_with_unwrap;
mod chars_last_cmp;
mod chars_last_cmp_with_unwrap;
mod chars_next_cmp;
mod chars_next_cmp_with_unwrap;
mod clear_with_drain;
mod clone_on_copy;
mod clone_on_ref_ptr;
mod cloned_instead_of_copied;
mod collapsible_str_replace;
mod drain_collect;
mod err_expect;
mod expect_fun_call;
mod extend_with_drain;
mod filetype_is_file;
mod filter_map;
mod filter_map_bool_then;
mod filter_map_identity;
mod filter_map_next;
mod filter_next;
mod flat_map_identity;
mod flat_map_option;
mod format_collect;
mod from_iter_instead_of_collect;
mod get_first;
mod get_last_with_len;
mod get_unwrap;
mod implicit_clone;
mod inefficient_to_string;
mod inspect_for_each;
mod into_iter_on_ref;
mod is_digit_ascii_radix;
mod iter_cloned_collect;
mod iter_count;
mod iter_filter;
mod iter_kv_map;
mod iter_next_slice;
mod iter_nth;
mod iter_nth_zero;
mod iter_on_single_or_empty_collections;
mod iter_out_of_bounds;
mod iter_overeager_cloned;
mod iter_skip_next;
mod iter_skip_zero;
mod iter_with_drain;
mod iterator_step_by_zero;
mod join_absolute_paths;
mod manual_next_back;
mod manual_ok_or;
mod manual_saturating_arithmetic;
mod manual_str_repeat;
mod manual_try_fold;
mod map_clone;
mod map_collect_result_unit;
mod map_err_ignore;
mod map_flatten;
mod map_identity;
mod map_unwrap_or;
mod mut_mutex_lock;
mod needless_collect;
mod needless_option_as_deref;
mod needless_option_take;
mod no_effect_replace;
mod obfuscated_if_else;
mod ok_expect;
mod open_options;
mod option_as_ref_deref;
mod option_map_or_err_ok;
mod option_map_or_none;
mod option_map_unwrap_or;
mod or_fun_call;
mod or_then_unwrap;
mod path_buf_push_overwrite;
mod path_ends_with_ext;
mod range_zip_with_len;
mod read_line_without_trim;
mod readonly_write_lock;
mod redundant_as_str;
mod repeat_once;
mod result_map_or_else_none;
mod search_is_some;
mod seek_from_current;
mod seek_to_start_instead_of_rewind;
mod single_char_add_str;
mod single_char_insert_string;
mod single_char_pattern;
mod single_char_push_string;
mod skip_while_next;
mod stable_sort_primitive;
mod str_splitn;
mod string_extend_chars;
mod string_lit_chars_any;
mod suspicious_command_arg_space;
mod suspicious_map;
mod suspicious_splitn;
mod suspicious_to_owned;
mod type_id_on_box;
mod uninit_assumed_init;
mod unit_hash;
mod unnecessary_fallible_conversions;
mod unnecessary_filter_map;
mod unnecessary_fold;
mod unnecessary_iter_cloned;
mod unnecessary_join;
mod unnecessary_lazy_eval;
mod unnecessary_literal_unwrap;
mod unnecessary_min;
mod unnecessary_sort_by;
mod unnecessary_to_owned;
mod unwrap_expect_used;
mod useless_asref;
mod utils;
mod vec_resize_to_zero;
mod verbose_file_reads;
mod waker_clone_wake;
mod wrong_self_convention;
mod zst_offset;

use bind_instead_of_map::BindInsteadOfMap;
use clippy_config::msrvs::{self, Msrv};
use clippy_utils::consts::{constant, Constant};
use clippy_utils::diagnostics::{span_lint, span_lint_and_help};
use clippy_utils::ty::{contains_ty_adt_constructor_opaque, implements_trait, is_copy, is_type_diagnostic_item};
use clippy_utils::{contains_return, is_bool, is_trait_method, iter_input_pats, peel_blocks, return_ty};
pub use path_ends_with_ext::DEFAULT_ALLOWED_DOTFILES;
use rustc_data_structures::fx::FxHashSet;
use rustc_hir as hir;
use rustc_hir::{Expr, ExprKind, Node, Stmt, StmtKind, TraitItem, TraitItemKind};
use rustc_lint::{LateContext, LateLintPass, LintContext};
use rustc_middle::lint::in_external_macro;
use rustc_middle::ty::{self, TraitRef, Ty};
use rustc_session::impl_lint_pass;
use rustc_span::{sym, Span};

declare_clippy_lint! {
    /// ### What it does
    /// Checks for usage of `cloned()` on an `Iterator` or `Option` where
    /// `copied()` could be used instead.
    ///
    /// ### Why is this bad?
    /// `copied()` is better because it guarantees that the type being cloned
    /// implements `Copy`.
    ///
    /// ### Example
    /// ```no_run
    /// [1, 2, 3].iter().cloned();
    /// ```
    /// Use instead:
    /// ```no_run
    /// [1, 2, 3].iter().copied();
    /// ```
    #[clippy::version = "1.53.0"]
    pub CLONED_INSTEAD_OF_COPIED,
    pedantic,
    "used `cloned` where `copied` could be used instead"
}

declare_clippy_lint! {
    /// ### What it does
    /// Checks for consecutive calls to `str::replace` (2 or more)
    /// that can be collapsed into a single call.
    ///
    /// ### Why is this bad?
    /// Consecutive `str::replace` calls scan the string multiple times
    /// with repetitive code.
    ///
    /// ### Example
    /// ```no_run
    /// let hello = "hesuo worpd"
    ///     .replace('s', "l")
    ///     .replace("u", "l")
    ///     .replace('p', "l");
    /// ```
    /// Use instead:
    /// ```no_run
    /// let hello = "hesuo worpd".replace(['s', 'u', 'p'], "l");
    /// ```
    #[clippy::version = "1.65.0"]
    pub COLLAPSIBLE_STR_REPLACE,
    perf,
    "collapse consecutive calls to str::replace (2 or more) into a single call"
}

declare_clippy_lint! {
    /// ### What it does
    /// Checks for usage of `_.cloned().<func>()` where call to `.cloned()` can be postponed.
    ///
    /// ### Why is this bad?
    /// It's often inefficient to clone all elements of an iterator, when eventually, only some
    /// of them will be consumed.
    ///
    /// ### Known Problems
    /// This `lint` removes the side of effect of cloning items in the iterator.
    /// A code that relies on that side-effect could fail.
    ///
    /// ### Examples
    /// ```no_run
    /// # let vec = vec!["string".to_string()];
    /// vec.iter().cloned().take(10);
    /// vec.iter().cloned().last();
    /// ```
    ///
    /// Use instead:
    /// ```no_run
    /// # let vec = vec!["string".to_string()];
    /// vec.iter().take(10).cloned();
    /// vec.iter().last().cloned();
    /// ```
    #[clippy::version = "1.60.0"]
    pub ITER_OVEREAGER_CLONED,
    perf,
    "using `cloned()` early with `Iterator::iter()` can lead to some performance inefficiencies"
}

declare_clippy_lint! {
    /// ### What it does
    /// Checks for usage of `Iterator::flat_map()` where `filter_map()` could be
    /// used instead.
    ///
    /// ### Why is this bad?
    /// When applicable, `filter_map()` is more clear since it shows that
    /// `Option` is used to produce 0 or 1 items.
    ///
    /// ### Example
    /// ```no_run
    /// let nums: Vec<i32> = ["1", "2", "whee!"].iter().flat_map(|x| x.parse().ok()).collect();
    /// ```
    /// Use instead:
    /// ```no_run
    /// let nums: Vec<i32> = ["1", "2", "whee!"].iter().filter_map(|x| x.parse().ok()).collect();
    /// ```
    #[clippy::version = "1.53.0"]
    pub FLAT_MAP_OPTION,
    pedantic,
    "used `flat_map` where `filter_map` could be used instead"
}

declare_clippy_lint! {
    /// ### What it does
    /// Checks for `.unwrap()` or `.unwrap_err()` calls on `Result`s and `.unwrap()` call on `Option`s.
    ///
    /// ### Why is this bad?
    /// It is better to handle the `None` or `Err` case,
    /// or at least call `.expect(_)` with a more helpful message. Still, for a lot of
    /// quick-and-dirty code, `unwrap` is a good choice, which is why this lint is
    /// `Allow` by default.
    ///
    /// `result.unwrap()` will let the thread panic on `Err` values.
    /// Normally, you want to implement more sophisticated error handling,
    /// and propagate errors upwards with `?` operator.
    ///
    /// Even if you want to panic on errors, not all `Error`s implement good
    /// messages on display. Therefore, it may be beneficial to look at the places
    /// where they may get displayed. Activate this lint to do just that.
    ///
    /// ### Examples
    /// ```no_run
    /// # let option = Some(1);
    /// # let result: Result<usize, ()> = Ok(1);
    /// option.unwrap();
    /// result.unwrap();
    /// ```
    ///
    /// Use instead:
    /// ```no_run
    /// # let option = Some(1);
    /// # let result: Result<usize, ()> = Ok(1);
    /// option.expect("more helpful message");
    /// result.expect("more helpful message");
    /// ```
    ///
    /// If [expect_used](#expect_used) is enabled, instead:
    /// ```rust,ignore
    /// # let option = Some(1);
    /// # let result: Result<usize, ()> = Ok(1);
    /// option?;
    ///
    /// // or
    ///
    /// result?;
    /// ```
    #[clippy::version = "1.45.0"]
    pub UNWRAP_USED,
    restriction,
    "using `.unwrap()` on `Result` or `Option`, which should at least get a better message using `expect()`"
}

declare_clippy_lint! {
    /// ### What it does
    /// Checks for `.unwrap()` related calls on `Result`s and `Option`s that are constructed.
    ///
    /// ### Why is this bad?
    /// It is better to write the value directly without the indirection.
    ///
    /// ### Examples
    /// ```no_run
    /// let val1 = Some(1).unwrap();
    /// let val2 = Ok::<_, ()>(1).unwrap();
    /// let val3 = Err::<(), _>(1).unwrap_err();
    /// ```
    ///
    /// Use instead:
    /// ```no_run
    /// let val1 = 1;
    /// let val2 = 1;
    /// let val3 = 1;
    /// ```
    #[clippy::version = "1.72.0"]
    pub UNNECESSARY_LITERAL_UNWRAP,
    complexity,
    "using `unwrap()` related calls on `Result` and `Option` constructors"
}

declare_clippy_lint! {
    /// ### What it does
    /// Checks for `.expect()` or `.expect_err()` calls on `Result`s and `.expect()` call on `Option`s.
    ///
    /// ### Why is this bad?
    /// Usually it is better to handle the `None` or `Err` case.
    /// Still, for a lot of quick-and-dirty code, `expect` is a good choice, which is why
    /// this lint is `Allow` by default.
    ///
    /// `result.expect()` will let the thread panic on `Err`
    /// values. Normally, you want to implement more sophisticated error handling,
    /// and propagate errors upwards with `?` operator.
    ///
    /// ### Examples
    /// ```rust,ignore
    /// # let option = Some(1);
    /// # let result: Result<usize, ()> = Ok(1);
    /// option.expect("one");
    /// result.expect("one");
    /// ```
    ///
    /// Use instead:
    /// ```rust,ignore
    /// # let option = Some(1);
    /// # let result: Result<usize, ()> = Ok(1);
    /// option?;
    ///
    /// // or
    ///
    /// result?;
    /// ```
    #[clippy::version = "1.45.0"]
    pub EXPECT_USED,
    restriction,
    "using `.expect()` on `Result` or `Option`, which might be better handled"
}

declare_clippy_lint! {
    /// ### What it does
    /// Checks for methods that should live in a trait
    /// implementation of a `std` trait (see [llogiq's blog
    /// post](http://llogiq.github.io/2015/07/30/traits.html) for further
    /// information) instead of an inherent implementation.
    ///
    /// ### Why is this bad?
    /// Implementing the traits improve ergonomics for users of
    /// the code, often with very little cost. Also people seeing a `mul(...)`
    /// method
    /// may expect `*` to work equally, so you should have good reason to disappoint
    /// them.
    ///
    /// ### Example
    /// ```no_run
    /// struct X;
    /// impl X {
    ///     fn add(&self, other: &X) -> X {
    ///         // ..
    /// # X
    ///     }
    /// }
    /// ```
    #[clippy::version = "pre 1.29.0"]
    pub SHOULD_IMPLEMENT_TRAIT,
    style,
    "defining a method that should be implementing a std trait"
}

declare_clippy_lint! {
    /// ### What it does
    /// Checks for methods with certain name prefixes or suffixes, and which
    /// do not adhere to standard conventions regarding how `self` is taken.
    /// The actual rules are:
    ///
    /// |Prefix |Postfix     |`self` taken                   | `self` type  |
    /// |-------|------------|-------------------------------|--------------|
    /// |`as_`  | none       |`&self` or `&mut self`         | any          |
    /// |`from_`| none       | none                          | any          |
    /// |`into_`| none       |`self`                         | any          |
    /// |`is_`  | none       |`&mut self` or `&self` or none | any          |
    /// |`to_`  | `_mut`     |`&mut self`                    | any          |
    /// |`to_`  | not `_mut` |`self`                         | `Copy`       |
    /// |`to_`  | not `_mut` |`&self`                        | not `Copy`   |
    ///
    /// Note: Clippy doesn't trigger methods with `to_` prefix in:
    /// - Traits definition.
    /// Clippy can not tell if a type that implements a trait is `Copy` or not.
    /// - Traits implementation, when `&self` is taken.
    /// The method signature is controlled by the trait and often `&self` is required for all types that implement the trait
    /// (see e.g. the `std::string::ToString` trait).
    ///
    /// Clippy allows `Pin<&Self>` and `Pin<&mut Self>` if `&self` and `&mut self` is required.
    ///
    /// Please find more info here:
    /// https://rust-lang.github.io/api-guidelines/naming.html#ad-hoc-conversions-follow-as_-to_-into_-conventions-c-conv
    ///
    /// ### Why is this bad?
    /// Consistency breeds readability. If you follow the
    /// conventions, your users won't be surprised that they, e.g., need to supply a
    /// mutable reference to a `as_..` function.
    ///
    /// ### Example
    /// ```no_run
    /// # struct X;
    /// impl X {
    ///     fn as_str(self) -> &'static str {
    ///         // ..
    /// # ""
    ///     }
    /// }
    /// ```
    #[clippy::version = "pre 1.29.0"]
    pub WRONG_SELF_CONVENTION,
    style,
    "defining a method named with an established prefix (like \"into_\") that takes `self` with the wrong convention"
}

declare_clippy_lint! {
    /// ### What it does
    /// Checks for usage of `ok().expect(..)`.
    ///
    /// ### Why is this bad?
    /// Because you usually call `expect()` on the `Result`
    /// directly to get a better error message.
    ///
    /// ### Known problems
    /// The error type needs to implement `Debug`
    ///
    /// ### Example
    /// ```no_run
    /// # let x = Ok::<_, ()>(());
    /// x.ok().expect("why did I do this again?");
    /// ```
    ///
    /// Use instead:
    /// ```no_run
    /// # let x = Ok::<_, ()>(());
    /// x.expect("why did I do this again?");
    /// ```
    #[clippy::version = "pre 1.29.0"]
    pub OK_EXPECT,
    style,
    "using `ok().expect()`, which gives worse error messages than calling `expect` directly on the Result"
}

declare_clippy_lint! {
    /// ### What it does
    /// Checks for `.err().expect()` calls on the `Result` type.
    ///
    /// ### Why is this bad?
    /// `.expect_err()` can be called directly to avoid the extra type conversion from `err()`.
    ///
    /// ### Example
    /// ```should_panic
    /// let x: Result<u32, &str> = Ok(10);
    /// x.err().expect("Testing err().expect()");
    /// ```
    /// Use instead:
    /// ```should_panic
    /// let x: Result<u32, &str> = Ok(10);
    /// x.expect_err("Testing expect_err");
    /// ```
    #[clippy::version = "1.62.0"]
    pub ERR_EXPECT,
    style,
    r#"using `.err().expect("")` when `.expect_err("")` can be used"#
}

declare_clippy_lint! {
    /// ### What it does
    /// Checks for usages of the following functions with an argument that constructs a default value
    /// (e.g., `Default::default` or `String::new`):
    /// - `unwrap_or`
    /// - `unwrap_or_else`
    /// - `or_insert`
    /// - `or_insert_with`
    ///
    /// ### Why is this bad?
    /// Readability. Using `unwrap_or_default` in place of `unwrap_or`/`unwrap_or_else`, or `or_default`
    /// in place of `or_insert`/`or_insert_with`, is simpler and more concise.
    ///
    /// ### Known problems
    /// In some cases, the argument of `unwrap_or`, etc. is needed for type inference. The lint uses a
    /// heuristic to try to identify such cases. However, the heuristic can produce false negatives.
    ///
    /// ### Examples
    /// ```no_run
    /// # let x = Some(1);
    /// # let mut map = std::collections::HashMap::<u64, String>::new();
    /// x.unwrap_or(Default::default());
    /// map.entry(42).or_insert_with(String::new);
    /// ```
    ///
    /// Use instead:
    /// ```no_run
    /// # let x = Some(1);
    /// # let mut map = std::collections::HashMap::<u64, String>::new();
    /// x.unwrap_or_default();
    /// map.entry(42).or_default();
    /// ```
    #[clippy::version = "1.56.0"]
    pub UNWRAP_OR_DEFAULT,
    style,
    "using `.unwrap_or`, etc. with an argument that constructs a default value"
}

declare_clippy_lint! {
    /// ### What it does
    /// Checks for usage of `option.map(_).unwrap_or(_)` or `option.map(_).unwrap_or_else(_)` or
    /// `result.map(_).unwrap_or_else(_)`.
    ///
    /// ### Why is this bad?
    /// Readability, these can be written more concisely (resp.) as
    /// `option.map_or(_, _)`, `option.map_or_else(_, _)` and `result.map_or_else(_, _)`.
    ///
    /// ### Known problems
    /// The order of the arguments is not in execution order
    ///
    /// ### Examples
    /// ```no_run
    /// # let option = Some(1);
    /// # let result: Result<usize, ()> = Ok(1);
    /// # fn some_function(foo: ()) -> usize { 1 }
    /// option.map(|a| a + 1).unwrap_or(0);
    /// option.map(|a| a > 10).unwrap_or(false);
    /// result.map(|a| a + 1).unwrap_or_else(some_function);
    /// ```
    ///
    /// Use instead:
    /// ```no_run
    /// # let option = Some(1);
    /// # let result: Result<usize, ()> = Ok(1);
    /// # fn some_function(foo: ()) -> usize { 1 }
    /// option.map_or(0, |a| a + 1);
    /// option.is_some_and(|a| a > 10);
    /// result.map_or_else(some_function, |a| a + 1);
    /// ```
    #[clippy::version = "1.45.0"]
    pub MAP_UNWRAP_OR,
    pedantic,
    "using `.map(f).unwrap_or(a)` or `.map(f).unwrap_or_else(func)`, which are more succinctly expressed as `map_or(a, f)` or `map_or_else(a, f)`"
}

declare_clippy_lint! {
    /// ### What it does
    /// Checks for usage of `_.map_or(None, _)`.
    ///
    /// ### Why is this bad?
    /// Readability, this can be written more concisely as
    /// `_.and_then(_)`.
    ///
    /// ### Known problems
    /// The order of the arguments is not in execution order.
    ///
    /// ### Example
    /// ```no_run
    /// # let opt = Some(1);
    /// opt.map_or(None, |a| Some(a + 1));
    /// ```
    ///
    /// Use instead:
    /// ```no_run
    /// # let opt = Some(1);
    /// opt.and_then(|a| Some(a + 1));
    /// ```
    #[clippy::version = "pre 1.29.0"]
    pub OPTION_MAP_OR_NONE,
    style,
    "using `Option.map_or(None, f)`, which is more succinctly expressed as `and_then(f)`"
}

declare_clippy_lint! {
    /// ### What it does
    /// Checks for usage of `_.map_or(None, Some)`.
    ///
    /// ### Why is this bad?
    /// Readability, this can be written more concisely as
    /// `_.ok()`.
    ///
    /// ### Example
    /// ```no_run
    /// # let r: Result<u32, &str> = Ok(1);
    /// assert_eq!(Some(1), r.map_or(None, Some));
    /// ```
    ///
    /// Use instead:
    /// ```no_run
    /// # let r: Result<u32, &str> = Ok(1);
    /// assert_eq!(Some(1), r.ok());
    /// ```
    #[clippy::version = "1.44.0"]
    pub RESULT_MAP_OR_INTO_OPTION,
    style,
    "using `Result.map_or(None, Some)`, which is more succinctly expressed as `ok()`"
}

declare_clippy_lint! {
    /// ### What it does
    /// Checks for usage of `_.and_then(|x| Some(y))`, `_.and_then(|x| Ok(y))` or
    /// `_.or_else(|x| Err(y))`.
    ///
    /// ### Why is this bad?
    /// Readability, this can be written more concisely as
    /// `_.map(|x| y)` or `_.map_err(|x| y)`.
    ///
    /// ### Example
    /// ```no_run
    /// # fn opt() -> Option<&'static str> { Some("42") }
    /// # fn res() -> Result<&'static str, &'static str> { Ok("42") }
    /// let _ = opt().and_then(|s| Some(s.len()));
    /// let _ = res().and_then(|s| if s.len() == 42 { Ok(10) } else { Ok(20) });
    /// let _ = res().or_else(|s| if s.len() == 42 { Err(10) } else { Err(20) });
    /// ```
    ///
    /// The correct use would be:
    ///
    /// ```no_run
    /// # fn opt() -> Option<&'static str> { Some("42") }
    /// # fn res() -> Result<&'static str, &'static str> { Ok("42") }
    /// let _ = opt().map(|s| s.len());
    /// let _ = res().map(|s| if s.len() == 42 { 10 } else { 20 });
    /// let _ = res().map_err(|s| if s.len() == 42 { 10 } else { 20 });
    /// ```
    #[clippy::version = "1.45.0"]
    pub BIND_INSTEAD_OF_MAP,
    complexity,
    "using `Option.and_then(|x| Some(y))`, which is more succinctly expressed as `map(|x| y)`"
}

declare_clippy_lint! {
    /// ### What it does
    /// Checks for usage of `_.filter(_).next()`.
    ///
    /// ### Why is this bad?
    /// Readability, this can be written more concisely as
    /// `_.find(_)`.
    ///
    /// ### Example
    /// ```no_run
    /// # let vec = vec![1];
    /// vec.iter().filter(|x| **x == 0).next();
    /// ```
    ///
    /// Use instead:
    /// ```no_run
    /// # let vec = vec![1];
    /// vec.iter().find(|x| **x == 0);
    /// ```
    #[clippy::version = "pre 1.29.0"]
    pub FILTER_NEXT,
    complexity,
    "using `filter(p).next()`, which is more succinctly expressed as `.find(p)`"
}

declare_clippy_lint! {
    /// ### What it does
    /// Checks for usage of `_.skip_while(condition).next()`.
    ///
    /// ### Why is this bad?
    /// Readability, this can be written more concisely as
    /// `_.find(!condition)`.
    ///
    /// ### Example
    /// ```no_run
    /// # let vec = vec![1];
    /// vec.iter().skip_while(|x| **x == 0).next();
    /// ```
    ///
    /// Use instead:
    /// ```no_run
    /// # let vec = vec![1];
    /// vec.iter().find(|x| **x != 0);
    /// ```
    #[clippy::version = "1.42.0"]
    pub SKIP_WHILE_NEXT,
    complexity,
    "using `skip_while(p).next()`, which is more succinctly expressed as `.find(!p)`"
}

declare_clippy_lint! {
    /// ### What it does
    /// Checks for usage of `_.map(_).flatten(_)` on `Iterator` and `Option`
    ///
    /// ### Why is this bad?
    /// Readability, this can be written more concisely as
    /// `_.flat_map(_)` for `Iterator` or `_.and_then(_)` for `Option`
    ///
    /// ### Example
    /// ```no_run
    /// let vec = vec![vec![1]];
    /// let opt = Some(5);
    ///
    /// vec.iter().map(|x| x.iter()).flatten();
    /// opt.map(|x| Some(x * 2)).flatten();
    /// ```
    ///
    /// Use instead:
    /// ```no_run
    /// # let vec = vec![vec![1]];
    /// # let opt = Some(5);
    /// vec.iter().flat_map(|x| x.iter());
    /// opt.and_then(|x| Some(x * 2));
    /// ```
    #[clippy::version = "1.31.0"]
    pub MAP_FLATTEN,
    complexity,
    "using combinations of `flatten` and `map` which can usually be written as a single method call"
}

declare_clippy_lint! {
    /// ### What it does
    /// Checks for usage of `_.filter(_).map(_)` that can be written more simply
    /// as `filter_map(_)`.
    ///
    /// ### Why is this bad?
    /// Redundant code in the `filter` and `map` operations is poor style and
    /// less performant.
    ///
     /// ### Example
    /// ```no_run
    /// # #![allow(unused)]
    /// (0_i32..10)
    ///     .filter(|n| n.checked_add(1).is_some())
    ///     .map(|n| n.checked_add(1).unwrap());
    /// ```
    ///
    /// Use instead:
    /// ```no_run
    /// # #[allow(unused)]
    /// (0_i32..10).filter_map(|n| n.checked_add(1));
    /// ```
    #[clippy::version = "1.51.0"]
    pub MANUAL_FILTER_MAP,
    complexity,
    "using `_.filter(_).map(_)` in a way that can be written more simply as `filter_map(_)`"
}

declare_clippy_lint! {
    /// ### What it does
    /// Checks for usage of `_.find(_).map(_)` that can be written more simply
    /// as `find_map(_)`.
    ///
    /// ### Why is this bad?
    /// Redundant code in the `find` and `map` operations is poor style and
    /// less performant.
    ///
     /// ### Example
    /// ```no_run
    /// (0_i32..10)
    ///     .find(|n| n.checked_add(1).is_some())
    ///     .map(|n| n.checked_add(1).unwrap());
    /// ```
    ///
    /// Use instead:
    /// ```no_run
    /// (0_i32..10).find_map(|n| n.checked_add(1));
    /// ```
    #[clippy::version = "1.51.0"]
    pub MANUAL_FIND_MAP,
    complexity,
    "using `_.find(_).map(_)` in a way that can be written more simply as `find_map(_)`"
}

declare_clippy_lint! {
    /// ### What it does
    /// Checks for usage of `_.filter_map(_).next()`.
    ///
    /// ### Why is this bad?
    /// Readability, this can be written more concisely as
    /// `_.find_map(_)`.
    ///
    /// ### Example
    /// ```no_run
    ///  (0..3).filter_map(|x| if x == 2 { Some(x) } else { None }).next();
    /// ```
    /// Can be written as
    ///
    /// ```no_run
    ///  (0..3).find_map(|x| if x == 2 { Some(x) } else { None });
    /// ```
    #[clippy::version = "1.36.0"]
    pub FILTER_MAP_NEXT,
    pedantic,
    "using combination of `filter_map` and `next` which can usually be written as a single method call"
}

declare_clippy_lint! {
    /// ### What it does
    /// Checks for usage of `flat_map(|x| x)`.
    ///
    /// ### Why is this bad?
    /// Readability, this can be written more concisely by using `flatten`.
    ///
    /// ### Example
    /// ```no_run
    /// # let iter = vec![vec![0]].into_iter();
    /// iter.flat_map(|x| x);
    /// ```
    /// Can be written as
    /// ```no_run
    /// # let iter = vec![vec![0]].into_iter();
    /// iter.flatten();
    /// ```
    #[clippy::version = "1.39.0"]
    pub FLAT_MAP_IDENTITY,
    complexity,
    "call to `flat_map` where `flatten` is sufficient"
}

declare_clippy_lint! {
    /// ### What it does
    /// Checks for an iterator or string search (such as `find()`,
    /// `position()`, or `rposition()`) followed by a call to `is_some()` or `is_none()`.
    ///
    /// ### Why is this bad?
    /// Readability, this can be written more concisely as:
    /// * `_.any(_)`, or `_.contains(_)` for `is_some()`,
    /// * `!_.any(_)`, or `!_.contains(_)` for `is_none()`.
    ///
    /// ### Example
    /// ```no_run
    /// # #![allow(unused)]
    /// let vec = vec![1];
    /// vec.iter().find(|x| **x == 0).is_some();
    ///
    /// "hello world".find("world").is_none();
    /// ```
    ///
    /// Use instead:
    /// ```no_run
    /// let vec = vec![1];
    /// vec.iter().any(|x| *x == 0);
    ///
    /// # #[allow(unused)]
    /// !"hello world".contains("world");
    /// ```
    #[clippy::version = "pre 1.29.0"]
    pub SEARCH_IS_SOME,
    complexity,
    "using an iterator or string search followed by `is_some()` or `is_none()`, which is more succinctly expressed as a call to `any()` or `contains()` (with negation in case of `is_none()`)"
}

declare_clippy_lint! {
    /// ### What it does
    /// Checks for usage of `.chars().next()` on a `str` to check
    /// if it starts with a given char.
    ///
    /// ### Why is this bad?
    /// Readability, this can be written more concisely as
    /// `_.starts_with(_)`.
    ///
    /// ### Example
    /// ```no_run
    /// let name = "foo";
    /// if name.chars().next() == Some('_') {};
    /// ```
    ///
    /// Use instead:
    /// ```no_run
    /// let name = "foo";
    /// if name.starts_with('_') {};
    /// ```
    #[clippy::version = "pre 1.29.0"]
    pub CHARS_NEXT_CMP,
    style,
    "using `.chars().next()` to check if a string starts with a char"
}

declare_clippy_lint! {
    /// ### What it does
    /// Checks for calls to `.or(foo(..))`, `.unwrap_or(foo(..))`,
    /// `.or_insert(foo(..))` etc., and suggests to use `.or_else(|| foo(..))`,
    /// `.unwrap_or_else(|| foo(..))`, `.unwrap_or_default()` or `.or_default()`
    /// etc. instead.
    ///
    /// ### Why is this bad?
    /// The function will always be called. This is only bad if it allocates or
    /// does some non-trivial amount of work.
    ///
    /// ### Known problems
    /// If the function has side-effects, not calling it will change the
    /// semantic of the program, but you shouldn't rely on that.
    ///
    /// The lint also cannot figure out whether the function you call is
    /// actually expensive to call or not.
    ///
    /// ### Example
    /// ```no_run
    /// # let foo = Some(String::new());
    /// foo.unwrap_or(String::from("empty"));
    /// ```
    ///
    /// Use instead:
    /// ```no_run
    /// # let foo = Some(String::new());
    /// foo.unwrap_or_else(|| String::from("empty"));
    /// ```
    #[clippy::version = "pre 1.29.0"]
    pub OR_FUN_CALL,
    nursery,
    "using any `*or` method with a function call, which suggests `*or_else`"
}

declare_clippy_lint! {
    /// ### What it does
    /// Checks for `.or(…).unwrap()` calls to Options and Results.
    ///
    /// ### Why is this bad?
    /// You should use `.unwrap_or(…)` instead for clarity.
    ///
    /// ### Example
    /// ```no_run
    /// # let fallback = "fallback";
    /// // Result
    /// # type Error = &'static str;
    /// # let result: Result<&str, Error> = Err("error");
    /// let value = result.or::<Error>(Ok(fallback)).unwrap();
    ///
    /// // Option
    /// # let option: Option<&str> = None;
    /// let value = option.or(Some(fallback)).unwrap();
    /// ```
    /// Use instead:
    /// ```no_run
    /// # let fallback = "fallback";
    /// // Result
    /// # let result: Result<&str, &str> = Err("error");
    /// let value = result.unwrap_or(fallback);
    ///
    /// // Option
    /// # let option: Option<&str> = None;
    /// let value = option.unwrap_or(fallback);
    /// ```
    #[clippy::version = "1.61.0"]
    pub OR_THEN_UNWRAP,
    complexity,
    "checks for `.or(…).unwrap()` calls to Options and Results."
}

declare_clippy_lint! {
    /// ### What it does
    /// Checks for calls to `.expect(&format!(...))`, `.expect(foo(..))`,
    /// etc., and suggests to use `unwrap_or_else` instead
    ///
    /// ### Why is this bad?
    /// The function will always be called.
    ///
    /// ### Known problems
    /// If the function has side-effects, not calling it will
    /// change the semantics of the program, but you shouldn't rely on that anyway.
    ///
    /// ### Example
    /// ```no_run
    /// # let foo = Some(String::new());
    /// # let err_code = "418";
    /// # let err_msg = "I'm a teapot";
    /// foo.expect(&format!("Err {}: {}", err_code, err_msg));
    ///
    /// // or
    ///
    /// # let foo = Some(String::new());
    /// foo.expect(format!("Err {}: {}", err_code, err_msg).as_str());
    /// ```
    ///
    /// Use instead:
    /// ```no_run
    /// # let foo = Some(String::new());
    /// # let err_code = "418";
    /// # let err_msg = "I'm a teapot";
    /// foo.unwrap_or_else(|| panic!("Err {}: {}", err_code, err_msg));
    /// ```
    #[clippy::version = "pre 1.29.0"]
    pub EXPECT_FUN_CALL,
    perf,
    "using any `expect` method with a function call"
}

declare_clippy_lint! {
    /// ### What it does
    /// Checks for usage of `.clone()` on a `Copy` type.
    ///
    /// ### Why is this bad?
    /// The only reason `Copy` types implement `Clone` is for
    /// generics, not for using the `clone` method on a concrete type.
    ///
    /// ### Example
    /// ```no_run
    /// 42u64.clone();
    /// ```
    #[clippy::version = "pre 1.29.0"]
    pub CLONE_ON_COPY,
    complexity,
    "using `clone` on a `Copy` type"
}

declare_clippy_lint! {
    /// ### What it does
    /// Checks for usage of `.clone()` on a ref-counted pointer,
    /// (`Rc`, `Arc`, `rc::Weak`, or `sync::Weak`), and suggests calling Clone via unified
    /// function syntax instead (e.g., `Rc::clone(foo)`).
    ///
    /// ### Why is this bad?
    /// Calling '.clone()' on an Rc, Arc, or Weak
    /// can obscure the fact that only the pointer is being cloned, not the underlying
    /// data.
    ///
    /// ### Example
    /// ```no_run
    /// # use std::rc::Rc;
    /// let x = Rc::new(1);
    ///
    /// x.clone();
    /// ```
    ///
    /// Use instead:
    /// ```no_run
    /// # use std::rc::Rc;
    /// # let x = Rc::new(1);
    /// Rc::clone(&x);
    /// ```
    #[clippy::version = "pre 1.29.0"]
    pub CLONE_ON_REF_PTR,
    restriction,
    "using 'clone' on a ref-counted pointer"
}

declare_clippy_lint! {
    /// ### What it does
    /// Checks for usage of `.to_string()` on an `&&T` where
    /// `T` implements `ToString` directly (like `&&str` or `&&String`).
    ///
    /// ### Why is this bad?
    /// This bypasses the specialized implementation of
    /// `ToString` and instead goes through the more expensive string formatting
    /// facilities.
    ///
    /// ### Example
    /// ```no_run
    /// // Generic implementation for `T: Display` is used (slow)
    /// ["foo", "bar"].iter().map(|s| s.to_string());
    ///
    /// // OK, the specialized impl is used
    /// ["foo", "bar"].iter().map(|&s| s.to_string());
    /// ```
    #[clippy::version = "1.40.0"]
    pub INEFFICIENT_TO_STRING,
    pedantic,
    "using `to_string` on `&&T` where `T: ToString`"
}

declare_clippy_lint! {
    /// ### What it does
    /// Checks for `new` not returning a type that contains `Self`.
    ///
    /// ### Why is this bad?
    /// As a convention, `new` methods are used to make a new
    /// instance of a type.
    ///
    /// ### Example
    /// In an impl block:
    /// ```no_run
    /// # struct Foo;
    /// # struct NotAFoo;
    /// impl Foo {
    ///     fn new() -> NotAFoo {
    /// # NotAFoo
    ///     }
    /// }
    /// ```
    ///
    /// ```no_run
    /// # struct Foo;
    /// struct Bar(Foo);
    /// impl Foo {
    ///     // Bad. The type name must contain `Self`
    ///     fn new() -> Bar {
    /// # Bar(Foo)
    ///     }
    /// }
    /// ```
    ///
    /// ```no_run
    /// # struct Foo;
    /// # struct FooError;
    /// impl Foo {
    ///     // Good. Return type contains `Self`
    ///     fn new() -> Result<Foo, FooError> {
    /// # Ok(Foo)
    ///     }
    /// }
    /// ```
    ///
    /// Or in a trait definition:
    /// ```no_run
    /// pub trait Trait {
    ///     // Bad. The type name must contain `Self`
    ///     fn new();
    /// }
    /// ```
    ///
    /// ```no_run
    /// pub trait Trait {
    ///     // Good. Return type contains `Self`
    ///     fn new() -> Self;
    /// }
    /// ```
    #[clippy::version = "pre 1.29.0"]
    pub NEW_RET_NO_SELF,
    style,
    "not returning type containing `Self` in a `new` method"
}

declare_clippy_lint! {
    /// ### What it does
    /// Checks for string methods that receive a single-character
    /// `str` as an argument, e.g., `_.split("x")`.
    ///
    /// ### Why is this bad?
    /// Performing these methods using a `char` is faster than
    /// using a `str`.
    ///
    /// ### Known problems
    /// Does not catch multi-byte unicode characters.
    ///
    /// ### Example
    /// ```rust,ignore
    /// _.split("x");
    /// ```
    ///
    /// Use instead:
    /// ```rust,ignore
    /// _.split('x');
    /// ```
    #[clippy::version = "pre 1.29.0"]
    pub SINGLE_CHAR_PATTERN,
    perf,
    "using a single-character str where a char could be used, e.g., `_.split(\"x\")`"
}

declare_clippy_lint! {
    /// ### What it does
    /// Checks for calling `.step_by(0)` on iterators which panics.
    ///
    /// ### Why is this bad?
    /// This very much looks like an oversight. Use `panic!()` instead if you
    /// actually intend to panic.
    ///
    /// ### Example
    /// ```rust,should_panic
    /// for x in (0..100).step_by(0) {
    ///     //..
    /// }
    /// ```
    #[clippy::version = "pre 1.29.0"]
    pub ITERATOR_STEP_BY_ZERO,
    correctness,
    "using `Iterator::step_by(0)`, which will panic at runtime"
}

declare_clippy_lint! {
    /// ### What it does
    /// Checks for iterators of `Option`s using `.filter(Option::is_some).map(Option::unwrap)` that may
    /// be replaced with a `.flatten()` call.
    ///
    /// ### Why is this bad?
    /// `Option` is like a collection of 0-1 things, so `flatten`
    /// automatically does this without suspicious-looking `unwrap` calls.
    ///
    /// ### Example
    /// ```no_run
    /// let _ = std::iter::empty::<Option<i32>>().filter(Option::is_some).map(Option::unwrap);
    /// ```
    /// Use instead:
    /// ```no_run
    /// let _ = std::iter::empty::<Option<i32>>().flatten();
    /// ```
    #[clippy::version = "1.53.0"]
    pub OPTION_FILTER_MAP,
    complexity,
    "filtering `Option` for `Some` then force-unwrapping, which can be one type-safe operation"
}

declare_clippy_lint! {
    /// ### What it does
    /// Checks for the use of `iter.nth(0)`.
    ///
    /// ### Why is this bad?
    /// `iter.next()` is equivalent to
    /// `iter.nth(0)`, as they both consume the next element,
    ///  but is more readable.
    ///
    /// ### Example
    /// ```no_run
    /// # use std::collections::HashSet;
    /// # let mut s = HashSet::new();
    /// # s.insert(1);
    /// let x = s.iter().nth(0);
    /// ```
    ///
    /// Use instead:
    /// ```no_run
    /// # use std::collections::HashSet;
    /// # let mut s = HashSet::new();
    /// # s.insert(1);
    /// let x = s.iter().next();
    /// ```
    #[clippy::version = "1.42.0"]
    pub ITER_NTH_ZERO,
    style,
    "replace `iter.nth(0)` with `iter.next()`"
}

declare_clippy_lint! {
    /// ### What it does
    /// Checks for usage of `.iter().nth()` (and the related
    /// `.iter_mut().nth()`) on standard library types with *O*(1) element access.
    ///
    /// ### Why is this bad?
    /// `.get()` and `.get_mut()` are more efficient and more
    /// readable.
    ///
    /// ### Example
    /// ```no_run
    /// let some_vec = vec![0, 1, 2, 3];
    /// let bad_vec = some_vec.iter().nth(3);
    /// let bad_slice = &some_vec[..].iter().nth(3);
    /// ```
    /// The correct use would be:
    /// ```no_run
    /// let some_vec = vec![0, 1, 2, 3];
    /// let bad_vec = some_vec.get(3);
    /// let bad_slice = &some_vec[..].get(3);
    /// ```
    #[clippy::version = "pre 1.29.0"]
    pub ITER_NTH,
    perf,
    "using `.iter().nth()` on a standard library type with O(1) element access"
}

declare_clippy_lint! {
    /// ### What it does
    /// Checks for usage of `.skip(x).next()` on iterators.
    ///
    /// ### Why is this bad?
    /// `.nth(x)` is cleaner
    ///
    /// ### Example
    /// ```no_run
    /// let some_vec = vec![0, 1, 2, 3];
    /// let bad_vec = some_vec.iter().skip(3).next();
    /// let bad_slice = &some_vec[..].iter().skip(3).next();
    /// ```
    /// The correct use would be:
    /// ```no_run
    /// let some_vec = vec![0, 1, 2, 3];
    /// let bad_vec = some_vec.iter().nth(3);
    /// let bad_slice = &some_vec[..].iter().nth(3);
    /// ```
    #[clippy::version = "pre 1.29.0"]
    pub ITER_SKIP_NEXT,
    style,
    "using `.skip(x).next()` on an iterator"
}

declare_clippy_lint! {
    /// ### What it does
    /// Checks for usage of `.drain(..)` on `Vec` and `VecDeque` for iteration.
    ///
    /// ### Why is this bad?
    /// `.into_iter()` is simpler with better performance.
    ///
    /// ### Example
    /// ```no_run
    /// # use std::collections::HashSet;
    /// let mut foo = vec![0, 1, 2, 3];
    /// let bar: HashSet<usize> = foo.drain(..).collect();
    /// ```
    /// Use instead:
    /// ```no_run
    /// # use std::collections::HashSet;
    /// let foo = vec![0, 1, 2, 3];
    /// let bar: HashSet<usize> = foo.into_iter().collect();
    /// ```
    #[clippy::version = "1.61.0"]
    pub ITER_WITH_DRAIN,
    nursery,
    "replace `.drain(..)` with `.into_iter()`"
}

declare_clippy_lint! {
    /// ### What it does
    /// Checks for usage of `x.get(x.len() - 1)` instead of
    /// `x.last()`.
    ///
    /// ### Why is this bad?
    /// Using `x.last()` is easier to read and has the same
    /// result.
    ///
    /// Note that using `x[x.len() - 1]` is semantically different from
    /// `x.last()`.  Indexing into the array will panic on out-of-bounds
    /// accesses, while `x.get()` and `x.last()` will return `None`.
    ///
    /// There is another lint (get_unwrap) that covers the case of using
    /// `x.get(index).unwrap()` instead of `x[index]`.
    ///
    /// ### Example
    /// ```no_run
    /// let x = vec![2, 3, 5];
    /// let last_element = x.get(x.len() - 1);
    /// ```
    ///
    /// Use instead:
    /// ```no_run
    /// let x = vec![2, 3, 5];
    /// let last_element = x.last();
    /// ```
    #[clippy::version = "1.37.0"]
    pub GET_LAST_WITH_LEN,
    complexity,
    "Using `x.get(x.len() - 1)` when `x.last()` is correct and simpler"
}

declare_clippy_lint! {
    /// ### What it does
    /// Checks for usage of `.get().unwrap()` (or
    /// `.get_mut().unwrap`) on a standard library type which implements `Index`
    ///
    /// ### Why is this bad?
    /// Using the Index trait (`[]`) is more clear and more
    /// concise.
    ///
    /// ### Known problems
    /// Not a replacement for error handling: Using either
    /// `.unwrap()` or the Index trait (`[]`) carries the risk of causing a `panic`
    /// if the value being accessed is `None`. If the use of `.get().unwrap()` is a
    /// temporary placeholder for dealing with the `Option` type, then this does
    /// not mitigate the need for error handling. If there is a chance that `.get()`
    /// will be `None` in your program, then it is advisable that the `None` case
    /// is handled in a future refactor instead of using `.unwrap()` or the Index
    /// trait.
    ///
    /// ### Example
    /// ```no_run
    /// let mut some_vec = vec![0, 1, 2, 3];
    /// let last = some_vec.get(3).unwrap();
    /// *some_vec.get_mut(0).unwrap() = 1;
    /// ```
    /// The correct use would be:
    /// ```no_run
    /// let mut some_vec = vec![0, 1, 2, 3];
    /// let last = some_vec[3];
    /// some_vec[0] = 1;
    /// ```
    #[clippy::version = "pre 1.29.0"]
    pub GET_UNWRAP,
    restriction,
    "using `.get().unwrap()` or `.get_mut().unwrap()` when using `[]` would work instead"
}

declare_clippy_lint! {
    /// ### What it does
    /// Checks for occurrences where one vector gets extended instead of append
    ///
    /// ### Why is this bad?
    /// Using `append` instead of `extend` is more concise and faster
    ///
    /// ### Example
    /// ```no_run
    /// let mut a = vec![1, 2, 3];
    /// let mut b = vec![4, 5, 6];
    ///
    /// a.extend(b.drain(..));
    /// ```
    ///
    /// Use instead:
    /// ```no_run
    /// let mut a = vec![1, 2, 3];
    /// let mut b = vec![4, 5, 6];
    ///
    /// a.append(&mut b);
    /// ```
    #[clippy::version = "1.55.0"]
    pub EXTEND_WITH_DRAIN,
    perf,
    "using vec.append(&mut vec) to move the full range of a vector to another"
}

declare_clippy_lint! {
    /// ### What it does
    /// Checks for the use of `.extend(s.chars())` where s is a
    /// `&str` or `String`.
    ///
    /// ### Why is this bad?
    /// `.push_str(s)` is clearer
    ///
    /// ### Example
    /// ```no_run
    /// let abc = "abc";
    /// let def = String::from("def");
    /// let mut s = String::new();
    /// s.extend(abc.chars());
    /// s.extend(def.chars());
    /// ```
    /// The correct use would be:
    /// ```no_run
    /// let abc = "abc";
    /// let def = String::from("def");
    /// let mut s = String::new();
    /// s.push_str(abc);
    /// s.push_str(&def);
    /// ```
    #[clippy::version = "pre 1.29.0"]
    pub STRING_EXTEND_CHARS,
    style,
    "using `x.extend(s.chars())` where s is a `&str` or `String`"
}

declare_clippy_lint! {
    /// ### What it does
    /// Checks for the use of `.cloned().collect()` on slice to
    /// create a `Vec`.
    ///
    /// ### Why is this bad?
    /// `.to_vec()` is clearer
    ///
    /// ### Example
    /// ```no_run
    /// let s = [1, 2, 3, 4, 5];
    /// let s2: Vec<isize> = s[..].iter().cloned().collect();
    /// ```
    /// The better use would be:
    /// ```no_run
    /// let s = [1, 2, 3, 4, 5];
    /// let s2: Vec<isize> = s.to_vec();
    /// ```
    #[clippy::version = "pre 1.29.0"]
    pub ITER_CLONED_COLLECT,
    style,
    "using `.cloned().collect()` on slice to create a `Vec`"
}

declare_clippy_lint! {
    /// ### What it does
    /// Checks for usage of `_.chars().last()` or
    /// `_.chars().next_back()` on a `str` to check if it ends with a given char.
    ///
    /// ### Why is this bad?
    /// Readability, this can be written more concisely as
    /// `_.ends_with(_)`.
    ///
    /// ### Example
    /// ```no_run
    /// # let name = "_";
    /// name.chars().last() == Some('_') || name.chars().next_back() == Some('-');
    /// ```
    ///
    /// Use instead:
    /// ```no_run
    /// # let name = "_";
    /// name.ends_with('_') || name.ends_with('-');
    /// ```
    #[clippy::version = "pre 1.29.0"]
    pub CHARS_LAST_CMP,
    style,
    "using `.chars().last()` or `.chars().next_back()` to check if a string ends with a char"
}

declare_clippy_lint! {
    /// ### What it does
    /// Checks for usage of `.as_ref()` or `.as_mut()` where the
    /// types before and after the call are the same.
    ///
    /// ### Why is this bad?
    /// The call is unnecessary.
    ///
    /// ### Example
    /// ```no_run
    /// # fn do_stuff(x: &[i32]) {}
    /// let x: &[i32] = &[1, 2, 3, 4, 5];
    /// do_stuff(x.as_ref());
    /// ```
    /// The correct use would be:
    /// ```no_run
    /// # fn do_stuff(x: &[i32]) {}
    /// let x: &[i32] = &[1, 2, 3, 4, 5];
    /// do_stuff(x);
    /// ```
    #[clippy::version = "pre 1.29.0"]
    pub USELESS_ASREF,
    complexity,
    "using `as_ref` where the types before and after the call are the same"
}

declare_clippy_lint! {
    /// ### What it does
    /// Checks for usage of `fold` when a more succinct alternative exists.
    /// Specifically, this checks for `fold`s which could be replaced by `any`, `all`,
    /// `sum` or `product`.
    ///
    /// ### Why is this bad?
    /// Readability.
    ///
    /// ### Example
    /// ```no_run
    /// # #[allow(unused)]
    /// (0..3).fold(false, |acc, x| acc || x > 2);
    /// ```
    ///
    /// Use instead:
    /// ```no_run
    /// (0..3).any(|x| x > 2);
    /// ```
    #[clippy::version = "pre 1.29.0"]
    pub UNNECESSARY_FOLD,
    style,
    "using `fold` when a more succinct alternative exists"
}

declare_clippy_lint! {
    /// ### What it does
    /// Checks for `filter_map` calls that could be replaced by `filter` or `map`.
    /// More specifically it checks if the closure provided is only performing one of the
    /// filter or map operations and suggests the appropriate option.
    ///
    /// ### Why is this bad?
    /// Complexity. The intent is also clearer if only a single
    /// operation is being performed.
    ///
    /// ### Example
    /// ```no_run
    /// let _ = (0..3).filter_map(|x| if x > 2 { Some(x) } else { None });
    ///
    /// // As there is no transformation of the argument this could be written as:
    /// let _ = (0..3).filter(|&x| x > 2);
    /// ```
    ///
    /// ```no_run
    /// let _ = (0..4).filter_map(|x| Some(x + 1));
    ///
    /// // As there is no conditional check on the argument this could be written as:
    /// let _ = (0..4).map(|x| x + 1);
    /// ```
    #[clippy::version = "1.31.0"]
    pub UNNECESSARY_FILTER_MAP,
    complexity,
    "using `filter_map` when a more succinct alternative exists"
}

declare_clippy_lint! {
    /// ### What it does
    /// Checks for `find_map` calls that could be replaced by `find` or `map`. More
    /// specifically it checks if the closure provided is only performing one of the
    /// find or map operations and suggests the appropriate option.
    ///
    /// ### Why is this bad?
    /// Complexity. The intent is also clearer if only a single
    /// operation is being performed.
    ///
    /// ### Example
    /// ```no_run
    /// let _ = (0..3).find_map(|x| if x > 2 { Some(x) } else { None });
    ///
    /// // As there is no transformation of the argument this could be written as:
    /// let _ = (0..3).find(|&x| x > 2);
    /// ```
    ///
    /// ```no_run
    /// let _ = (0..4).find_map(|x| Some(x + 1));
    ///
    /// // As there is no conditional check on the argument this could be written as:
    /// let _ = (0..4).map(|x| x + 1).next();
    /// ```
    #[clippy::version = "1.61.0"]
    pub UNNECESSARY_FIND_MAP,
    complexity,
    "using `find_map` when a more succinct alternative exists"
}

declare_clippy_lint! {
    /// ### What it does
    /// Checks for `into_iter` calls on references which should be replaced by `iter`
    /// or `iter_mut`.
    ///
    /// ### Why is this bad?
    /// Readability. Calling `into_iter` on a reference will not move out its
    /// content into the resulting iterator, which is confusing. It is better just call `iter` or
    /// `iter_mut` directly.
    ///
    /// ### Example
    /// ```no_run
    /// # let vec = vec![3, 4, 5];
    /// (&vec).into_iter();
    /// ```
    ///
    /// Use instead:
    /// ```no_run
    /// # let vec = vec![3, 4, 5];
    /// (&vec).iter();
    /// ```
    #[clippy::version = "1.32.0"]
    pub INTO_ITER_ON_REF,
    style,
    "using `.into_iter()` on a reference"
}

declare_clippy_lint! {
    /// ### What it does
    /// Checks for calls to `map` followed by a `count`.
    ///
    /// ### Why is this bad?
    /// It looks suspicious. Maybe `map` was confused with `filter`.
    /// If the `map` call is intentional, this should be rewritten
    /// using `inspect`. Or, if you intend to drive the iterator to
    /// completion, you can just use `for_each` instead.
    ///
    /// ### Example
    /// ```no_run
    /// let _ = (0..3).map(|x| x + 2).count();
    /// ```
    #[clippy::version = "1.39.0"]
    pub SUSPICIOUS_MAP,
    suspicious,
    "suspicious usage of map"
}

declare_clippy_lint! {
    /// ### What it does
    /// Checks for `MaybeUninit::uninit().assume_init()`.
    ///
    /// ### Why is this bad?
    /// For most types, this is undefined behavior.
    ///
    /// ### Known problems
    /// For now, we accept empty tuples and tuples / arrays
    /// of `MaybeUninit`. There may be other types that allow uninitialized
    /// data, but those are not yet rigorously defined.
    ///
    /// ### Example
    /// ```no_run
    /// // Beware the UB
    /// use std::mem::MaybeUninit;
    ///
    /// let _: usize = unsafe { MaybeUninit::uninit().assume_init() };
    /// ```
    ///
    /// Note that the following is OK:
    ///
    /// ```no_run
    /// use std::mem::MaybeUninit;
    ///
    /// let _: [MaybeUninit<bool>; 5] = unsafe {
    ///     MaybeUninit::uninit().assume_init()
    /// };
    /// ```
    #[clippy::version = "1.39.0"]
    pub UNINIT_ASSUMED_INIT,
    correctness,
    "`MaybeUninit::uninit().assume_init()`"
}

declare_clippy_lint! {
    /// ### What it does
    /// Checks for `.checked_add/sub(x).unwrap_or(MAX/MIN)`.
    ///
    /// ### Why is this bad?
    /// These can be written simply with `saturating_add/sub` methods.
    ///
    /// ### Example
    /// ```no_run
    /// # let y: u32 = 0;
    /// # let x: u32 = 100;
    /// let add = x.checked_add(y).unwrap_or(u32::MAX);
    /// let sub = x.checked_sub(y).unwrap_or(u32::MIN);
    /// ```
    ///
    /// can be written using dedicated methods for saturating addition/subtraction as:
    ///
    /// ```no_run
    /// # let y: u32 = 0;
    /// # let x: u32 = 100;
    /// let add = x.saturating_add(y);
    /// let sub = x.saturating_sub(y);
    /// ```
    #[clippy::version = "1.39.0"]
    pub MANUAL_SATURATING_ARITHMETIC,
    style,
    "`.checked_add/sub(x).unwrap_or(MAX/MIN)`"
}

declare_clippy_lint! {
    /// ### What it does
    /// Checks for `offset(_)`, `wrapping_`{`add`, `sub`}, etc. on raw pointers to
    /// zero-sized types
    ///
    /// ### Why is this bad?
    /// This is a no-op, and likely unintended
    ///
    /// ### Example
    /// ```no_run
    /// unsafe { (&() as *const ()).offset(1) };
    /// ```
    #[clippy::version = "1.41.0"]
    pub ZST_OFFSET,
    correctness,
    "Check for offset calculations on raw pointers to zero-sized types"
}

declare_clippy_lint! {
    /// ### What it does
    /// Checks for `FileType::is_file()`.
    ///
    /// ### Why is this bad?
    /// When people testing a file type with `FileType::is_file`
    /// they are testing whether a path is something they can get bytes from. But
    /// `is_file` doesn't cover special file types in unix-like systems, and doesn't cover
    /// symlink in windows. Using `!FileType::is_dir()` is a better way to that intention.
    ///
    /// ### Example
    /// ```no_run
    /// # || {
    /// let metadata = std::fs::metadata("foo.txt")?;
    /// let filetype = metadata.file_type();
    ///
    /// if filetype.is_file() {
    ///     // read file
    /// }
    /// # Ok::<_, std::io::Error>(())
    /// # };
    /// ```
    ///
    /// should be written as:
    ///
    /// ```no_run
    /// # || {
    /// let metadata = std::fs::metadata("foo.txt")?;
    /// let filetype = metadata.file_type();
    ///
    /// if !filetype.is_dir() {
    ///     // read file
    /// }
    /// # Ok::<_, std::io::Error>(())
    /// # };
    /// ```
    #[clippy::version = "1.42.0"]
    pub FILETYPE_IS_FILE,
    restriction,
    "`FileType::is_file` is not recommended to test for readable file type"
}

declare_clippy_lint! {
    /// ### What it does
    /// Checks for usage of `_.as_ref().map(Deref::deref)` or its aliases (such as String::as_str).
    ///
    /// ### Why is this bad?
    /// Readability, this can be written more concisely as
    /// `_.as_deref()`.
    ///
    /// ### Example
    /// ```no_run
    /// # let opt = Some("".to_string());
    /// opt.as_ref().map(String::as_str)
    /// # ;
    /// ```
    /// Can be written as
    /// ```no_run
    /// # let opt = Some("".to_string());
    /// opt.as_deref()
    /// # ;
    /// ```
    #[clippy::version = "1.42.0"]
    pub OPTION_AS_REF_DEREF,
    complexity,
    "using `as_ref().map(Deref::deref)`, which is more succinctly expressed as `as_deref()`"
}

declare_clippy_lint! {
    /// ### What it does
    /// Checks for usage of `iter().next()` on a Slice or an Array
    ///
    /// ### Why is this bad?
    /// These can be shortened into `.get()`
    ///
    /// ### Example
    /// ```no_run
    /// # let a = [1, 2, 3];
    /// # let b = vec![1, 2, 3];
    /// a[2..].iter().next();
    /// b.iter().next();
    /// ```
    /// should be written as:
    /// ```no_run
    /// # let a = [1, 2, 3];
    /// # let b = vec![1, 2, 3];
    /// a.get(2);
    /// b.get(0);
    /// ```
    #[clippy::version = "1.46.0"]
    pub ITER_NEXT_SLICE,
    style,
    "using `.iter().next()` on a sliced array, which can be shortened to just `.get()`"
}

declare_clippy_lint! {
    /// ### What it does
    /// Warns when using `push_str`/`insert_str` with a single-character string literal
    /// where `push`/`insert` with a `char` would work fine.
    ///
    /// ### Why is this bad?
    /// It's less clear that we are pushing a single character.
    ///
    /// ### Example
    /// ```no_run
    /// # let mut string = String::new();
    /// string.insert_str(0, "R");
    /// string.push_str("R");
    /// ```
    ///
    /// Use instead:
    /// ```no_run
    /// # let mut string = String::new();
    /// string.insert(0, 'R');
    /// string.push('R');
    /// ```
    #[clippy::version = "1.49.0"]
    pub SINGLE_CHAR_ADD_STR,
    style,
    "`push_str()` or `insert_str()` used with a single-character string literal as parameter"
}

declare_clippy_lint! {
    /// ### What it does
    /// As the counterpart to `or_fun_call`, this lint looks for unnecessary
    /// lazily evaluated closures on `Option` and `Result`.
    ///
    /// This lint suggests changing the following functions, when eager evaluation results in
    /// simpler code:
    ///  - `unwrap_or_else` to `unwrap_or`
    ///  - `and_then` to `and`
    ///  - `or_else` to `or`
    ///  - `get_or_insert_with` to `get_or_insert`
    ///  - `ok_or_else` to `ok_or`
    ///  - `then` to `then_some` (for msrv >= 1.62.0)
    ///
    /// ### Why is this bad?
    /// Using eager evaluation is shorter and simpler in some cases.
    ///
    /// ### Known problems
    /// It is possible, but not recommended for `Deref` and `Index` to have
    /// side effects. Eagerly evaluating them can change the semantics of the program.
    ///
    /// ### Example
    /// ```no_run
    /// // example code where clippy issues a warning
    /// let opt: Option<u32> = None;
    ///
    /// opt.unwrap_or_else(|| 42);
    /// ```
    /// Use instead:
    /// ```no_run
    /// let opt: Option<u32> = None;
    ///
    /// opt.unwrap_or(42);
    /// ```
    #[clippy::version = "1.48.0"]
    pub UNNECESSARY_LAZY_EVALUATIONS,
    style,
    "using unnecessary lazy evaluation, which can be replaced with simpler eager evaluation"
}

declare_clippy_lint! {
    /// ### What it does
    /// Checks for usage of `_.map(_).collect::<Result<(), _>()`.
    ///
    /// ### Why is this bad?
    /// Using `try_for_each` instead is more readable and idiomatic.
    ///
    /// ### Example
    /// ```no_run
    /// (0..3).map(|t| Err(t)).collect::<Result<(), _>>();
    /// ```
    /// Use instead:
    /// ```no_run
    /// (0..3).try_for_each(|t| Err(t));
    /// ```
    #[clippy::version = "1.49.0"]
    pub MAP_COLLECT_RESULT_UNIT,
    style,
    "using `.map(_).collect::<Result<(),_>()`, which can be replaced with `try_for_each`"
}

declare_clippy_lint! {
    /// ### What it does
    /// Checks for `from_iter()` function calls on types that implement the `FromIterator`
    /// trait.
    ///
    /// ### Why is this bad?
    /// It is recommended style to use collect. See
    /// [FromIterator documentation](https://doc.rust-lang.org/std/iter/trait.FromIterator.html)
    ///
    /// ### Example
    /// ```no_run
    /// let five_fives = std::iter::repeat(5).take(5);
    ///
    /// let v = Vec::from_iter(five_fives);
    ///
    /// assert_eq!(v, vec![5, 5, 5, 5, 5]);
    /// ```
    /// Use instead:
    /// ```no_run
    /// let five_fives = std::iter::repeat(5).take(5);
    ///
    /// let v: Vec<i32> = five_fives.collect();
    ///
    /// assert_eq!(v, vec![5, 5, 5, 5, 5]);
    /// ```
    #[clippy::version = "1.49.0"]
    pub FROM_ITER_INSTEAD_OF_COLLECT,
    pedantic,
    "use `.collect()` instead of `::from_iter()`"
}

declare_clippy_lint! {
    /// ### What it does
    /// Checks for usage of `inspect().for_each()`.
    ///
    /// ### Why is this bad?
    /// It is the same as performing the computation
    /// inside `inspect` at the beginning of the closure in `for_each`.
    ///
    /// ### Example
    /// ```no_run
    /// [1,2,3,4,5].iter()
    /// .inspect(|&x| println!("inspect the number: {}", x))
    /// .for_each(|&x| {
    ///     assert!(x >= 0);
    /// });
    /// ```
    /// Can be written as
    /// ```no_run
    /// [1,2,3,4,5].iter()
    /// .for_each(|&x| {
    ///     println!("inspect the number: {}", x);
    ///     assert!(x >= 0);
    /// });
    /// ```
    #[clippy::version = "1.51.0"]
    pub INSPECT_FOR_EACH,
    complexity,
    "using `.inspect().for_each()`, which can be replaced with `.for_each()`"
}

declare_clippy_lint! {
    /// ### What it does
    /// Checks for usage of `filter_map(|x| x)`.
    ///
    /// ### Why is this bad?
    /// Readability, this can be written more concisely by using `flatten`.
    ///
    /// ### Example
    /// ```no_run
    /// # let iter = vec![Some(1)].into_iter();
    /// iter.filter_map(|x| x);
    /// ```
    /// Use instead:
    /// ```no_run
    /// # let iter = vec![Some(1)].into_iter();
    /// iter.flatten();
    /// ```
    #[clippy::version = "1.52.0"]
    pub FILTER_MAP_IDENTITY,
    complexity,
    "call to `filter_map` where `flatten` is sufficient"
}

declare_clippy_lint! {
    /// ### What it does
    /// Checks for instances of `map(f)` where `f` is the identity function.
    ///
    /// ### Why is this bad?
    /// It can be written more concisely without the call to `map`.
    ///
    /// ### Example
    /// ```no_run
    /// let x = [1, 2, 3];
    /// let y: Vec<_> = x.iter().map(|x| x).map(|x| 2*x).collect();
    /// ```
    /// Use instead:
    /// ```no_run
    /// let x = [1, 2, 3];
    /// let y: Vec<_> = x.iter().map(|x| 2*x).collect();
    /// ```
    #[clippy::version = "1.47.0"]
    pub MAP_IDENTITY,
    complexity,
    "using iterator.map(|x| x)"
}

declare_clippy_lint! {
    /// ### What it does
    /// Checks for the use of `.bytes().nth()`.
    ///
    /// ### Why is this bad?
    /// `.as_bytes().get()` is more efficient and more
    /// readable.
    ///
    /// ### Example
    /// ```no_run
    /// # #[allow(unused)]
    /// "Hello".bytes().nth(3);
    /// ```
    ///
    /// Use instead:
    /// ```no_run
    /// # #[allow(unused)]
    /// "Hello".as_bytes().get(3);
    /// ```
    #[clippy::version = "1.52.0"]
    pub BYTES_NTH,
    style,
    "replace `.bytes().nth()` with `.as_bytes().get()`"
}

declare_clippy_lint! {
    /// ### What it does
    /// Checks for the usage of `_.to_owned()`, `vec.to_vec()`, or similar when calling `_.clone()` would be clearer.
    ///
    /// ### Why is this bad?
    /// These methods do the same thing as `_.clone()` but may be confusing as
    /// to why we are calling `to_vec` on something that is already a `Vec` or calling `to_owned` on something that is already owned.
    ///
    /// ### Example
    /// ```no_run
    /// let a = vec![1, 2, 3];
    /// let b = a.to_vec();
    /// let c = a.to_owned();
    /// ```
    /// Use instead:
    /// ```no_run
    /// let a = vec![1, 2, 3];
    /// let b = a.clone();
    /// let c = a.clone();
    /// ```
    #[clippy::version = "1.52.0"]
    pub IMPLICIT_CLONE,
    pedantic,
    "implicitly cloning a value by invoking a function on its dereferenced type"
}

declare_clippy_lint! {
    /// ### What it does
    /// Checks for the use of `.iter().count()`.
    ///
    /// ### Why is this bad?
    /// `.len()` is more efficient and more
    /// readable.
    ///
    /// ### Example
    /// ```no_run
    /// # #![allow(unused)]
    /// let some_vec = vec![0, 1, 2, 3];
    ///
    /// some_vec.iter().count();
    /// &some_vec[..].iter().count();
    /// ```
    ///
    /// Use instead:
    /// ```no_run
    /// let some_vec = vec![0, 1, 2, 3];
    ///
    /// some_vec.len();
    /// &some_vec[..].len();
    /// ```
    #[clippy::version = "1.52.0"]
    pub ITER_COUNT,
    complexity,
    "replace `.iter().count()` with `.len()`"
}

declare_clippy_lint! {
    /// ### What it does
    /// Checks for the usage of `_.to_owned()`, on a `Cow<'_, _>`.
    ///
    /// ### Why is this bad?
    /// Calling `to_owned()` on a `Cow` creates a clone of the `Cow`
    /// itself, without taking ownership of the `Cow` contents (i.e.
    /// it's equivalent to calling `Cow::clone`).
    /// The similarly named `into_owned` method, on the other hand,
    /// clones the `Cow` contents, effectively turning any `Cow::Borrowed`
    /// into a `Cow::Owned`.
    ///
    /// Given the potential ambiguity, consider replacing `to_owned`
    /// with `clone` for better readability or, if getting a `Cow::Owned`
    /// was the original intent, using `into_owned` instead.
    ///
    /// ### Example
    /// ```no_run
    /// # use std::borrow::Cow;
    /// let s = "Hello world!";
    /// let cow = Cow::Borrowed(s);
    ///
    /// let data = cow.to_owned();
    /// assert!(matches!(data, Cow::Borrowed(_)))
    /// ```
    /// Use instead:
    /// ```no_run
    /// # use std::borrow::Cow;
    /// let s = "Hello world!";
    /// let cow = Cow::Borrowed(s);
    ///
    /// let data = cow.clone();
    /// assert!(matches!(data, Cow::Borrowed(_)))
    /// ```
    /// or
    /// ```no_run
    /// # use std::borrow::Cow;
    /// let s = "Hello world!";
    /// let cow = Cow::Borrowed(s);
    ///
    /// let _data: String = cow.into_owned();
    /// ```
    #[clippy::version = "1.65.0"]
    pub SUSPICIOUS_TO_OWNED,
    suspicious,
    "calls to `to_owned` on a `Cow<'_, _>` might not do what they are expected"
}

declare_clippy_lint! {
    /// ### What it does
    /// Checks for calls to [`splitn`]
    /// (https://doc.rust-lang.org/std/primitive.str.html#method.splitn) and
    /// related functions with either zero or one splits.
    ///
    /// ### Why is this bad?
    /// These calls don't actually split the value and are
    /// likely to be intended as a different number.
    ///
    /// ### Example
    /// ```no_run
    /// # let s = "";
    /// for x in s.splitn(1, ":") {
    ///     // ..
    /// }
    /// ```
    ///
    /// Use instead:
    /// ```no_run
    /// # let s = "";
    /// for x in s.splitn(2, ":") {
    ///     // ..
    /// }
    /// ```
    #[clippy::version = "1.54.0"]
    pub SUSPICIOUS_SPLITN,
    correctness,
    "checks for `.splitn(0, ..)` and `.splitn(1, ..)`"
}

declare_clippy_lint! {
    /// ### What it does
    /// Checks for manual implementations of `str::repeat`
    ///
    /// ### Why is this bad?
    /// These are both harder to read, as well as less performant.
    ///
    /// ### Example
    /// ```no_run
    /// let x: String = std::iter::repeat('x').take(10).collect();
    /// ```
    ///
    /// Use instead:
    /// ```no_run
    /// let x: String = "x".repeat(10);
    /// ```
    #[clippy::version = "1.54.0"]
    pub MANUAL_STR_REPEAT,
    perf,
    "manual implementation of `str::repeat`"
}

declare_clippy_lint! {
    /// ### What it does
    /// Checks for usage of `str::splitn(2, _)`
    ///
    /// ### Why is this bad?
    /// `split_once` is both clearer in intent and slightly more efficient.
    ///
    /// ### Example
    /// ```rust,ignore
    /// let s = "key=value=add";
    /// let (key, value) = s.splitn(2, '=').next_tuple()?;
    /// let value = s.splitn(2, '=').nth(1)?;
    ///
    /// let mut parts = s.splitn(2, '=');
    /// let key = parts.next()?;
    /// let value = parts.next()?;
    /// ```
    ///
    /// Use instead:
    /// ```rust,ignore
    /// let s = "key=value=add";
    /// let (key, value) = s.split_once('=')?;
    /// let value = s.split_once('=')?.1;
    ///
    /// let (key, value) = s.split_once('=')?;
    /// ```
    ///
    /// ### Limitations
    /// The multiple statement variant currently only detects `iter.next()?`/`iter.next().unwrap()`
    /// in two separate `let` statements that immediately follow the `splitn()`
    #[clippy::version = "1.57.0"]
    pub MANUAL_SPLIT_ONCE,
    complexity,
    "replace `.splitn(2, pat)` with `.split_once(pat)`"
}

declare_clippy_lint! {
    /// ### What it does
    /// Checks for usage of `str::splitn` (or `str::rsplitn`) where using `str::split` would be the same.
    /// ### Why is this bad?
    /// The function `split` is simpler and there is no performance difference in these cases, considering
    /// that both functions return a lazy iterator.
    /// ### Example
    /// ```no_run
    /// let str = "key=value=add";
    /// let _ = str.splitn(3, '=').next().unwrap();
    /// ```
    ///
    /// Use instead:
    /// ```no_run
    /// let str = "key=value=add";
    /// let _ = str.split('=').next().unwrap();
    /// ```
    #[clippy::version = "1.59.0"]
    pub NEEDLESS_SPLITN,
    complexity,
    "usages of `str::splitn` that can be replaced with `str::split`"
}

declare_clippy_lint! {
    /// ### What it does
    /// Checks for unnecessary calls to [`ToOwned::to_owned`](https://doc.rust-lang.org/std/borrow/trait.ToOwned.html#tymethod.to_owned)
    /// and other `to_owned`-like functions.
    ///
    /// ### Why is this bad?
    /// The unnecessary calls result in useless allocations.
    ///
    /// ### Known problems
    /// `unnecessary_to_owned` can falsely trigger if `IntoIterator::into_iter` is applied to an
    /// owned copy of a resource and the resource is later used mutably. See
    /// [#8148](https://github.com/rust-lang/rust-clippy/issues/8148).
    ///
    /// ### Example
    /// ```no_run
    /// let path = std::path::Path::new("x");
    /// foo(&path.to_string_lossy().to_string());
    /// fn foo(s: &str) {}
    /// ```
    /// Use instead:
    /// ```no_run
    /// let path = std::path::Path::new("x");
    /// foo(&path.to_string_lossy());
    /// fn foo(s: &str) {}
    /// ```
    #[clippy::version = "1.59.0"]
    pub UNNECESSARY_TO_OWNED,
    perf,
    "unnecessary calls to `to_owned`-like functions"
}

declare_clippy_lint! {
    /// ### What it does
    /// Checks for usage of `.collect::<Vec<String>>().join("")` on iterators.
    ///
    /// ### Why is this bad?
    /// `.collect::<String>()` is more concise and might be more performant
    ///
    /// ### Example
    /// ```no_run
    /// let vector = vec!["hello",  "world"];
    /// let output = vector.iter().map(|item| item.to_uppercase()).collect::<Vec<String>>().join("");
    /// println!("{}", output);
    /// ```
    /// The correct use would be:
    /// ```no_run
    /// let vector = vec!["hello",  "world"];
    /// let output = vector.iter().map(|item| item.to_uppercase()).collect::<String>();
    /// println!("{}", output);
    /// ```
    /// ### Known problems
    /// While `.collect::<String>()` is sometimes more performant, there are cases where
    /// using `.collect::<String>()` over `.collect::<Vec<String>>().join("")`
    /// will prevent loop unrolling and will result in a negative performance impact.
    ///
    /// Additionally, differences have been observed between aarch64 and x86_64 assembly output,
    /// with aarch64 tending to producing faster assembly in more cases when using `.collect::<String>()`
    #[clippy::version = "1.61.0"]
    pub UNNECESSARY_JOIN,
    pedantic,
    "using `.collect::<Vec<String>>().join(\"\")` on an iterator"
}

declare_clippy_lint! {
    /// ### What it does
    /// Checks for no-op uses of `Option::{as_deref, as_deref_mut}`,
    /// for example, `Option<&T>::as_deref()` returns the same type.
    ///
    /// ### Why is this bad?
    /// Redundant code and improving readability.
    ///
    /// ### Example
    /// ```no_run
    /// let a = Some(&1);
    /// let b = a.as_deref(); // goes from Option<&i32> to Option<&i32>
    /// ```
    ///
    /// Use instead:
    /// ```no_run
    /// let a = Some(&1);
    /// let b = a;
    /// ```
    #[clippy::version = "1.57.0"]
    pub NEEDLESS_OPTION_AS_DEREF,
    complexity,
    "no-op use of `deref` or `deref_mut` method to `Option`."
}

declare_clippy_lint! {
    /// ### What it does
    /// Finds usages of [`char::is_digit`](https://doc.rust-lang.org/stable/std/primitive.char.html#method.is_digit) that
    /// can be replaced with [`is_ascii_digit`](https://doc.rust-lang.org/stable/std/primitive.char.html#method.is_ascii_digit) or
    /// [`is_ascii_hexdigit`](https://doc.rust-lang.org/stable/std/primitive.char.html#method.is_ascii_hexdigit).
    ///
    /// ### Why is this bad?
    /// `is_digit(..)` is slower and requires specifying the radix.
    ///
    /// ### Example
    /// ```no_run
    /// let c: char = '6';
    /// c.is_digit(10);
    /// c.is_digit(16);
    /// ```
    /// Use instead:
    /// ```no_run
    /// let c: char = '6';
    /// c.is_ascii_digit();
    /// c.is_ascii_hexdigit();
    /// ```
    #[clippy::version = "1.62.0"]
    pub IS_DIGIT_ASCII_RADIX,
    style,
    "use of `char::is_digit(..)` with literal radix of 10 or 16"
}

declare_clippy_lint! {
    /// ### What it does
    /// Checks for calling `take` function after `as_ref`.
    ///
    /// ### Why is this bad?
    /// Redundant code. `take` writes `None` to its argument.
    /// In this case the modification is useless as it's a temporary that cannot be read from afterwards.
    ///
    /// ### Example
    /// ```no_run
    /// let x = Some(3);
    /// x.as_ref().take();
    /// ```
    /// Use instead:
    /// ```no_run
    /// let x = Some(3);
    /// x.as_ref();
    /// ```
    #[clippy::version = "1.62.0"]
    pub NEEDLESS_OPTION_TAKE,
    complexity,
    "using `.as_ref().take()` on a temporary value"
}

declare_clippy_lint! {
    /// ### What it does
    /// Checks for `replace` statements which have no effect.
    ///
    /// ### Why is this bad?
    /// It's either a mistake or confusing.
    ///
    /// ### Example
    /// ```no_run
    /// "1234".replace("12", "12");
    /// "1234".replacen("12", "12", 1);
    /// ```
    #[clippy::version = "1.63.0"]
    pub NO_EFFECT_REPLACE,
    suspicious,
    "replace with no effect"
}

declare_clippy_lint! {
    /// ### What it does
    /// Checks for usage of `.then_some(..).unwrap_or(..)`
    ///
    /// ### Why is this bad?
    /// This can be written more clearly with `if .. else ..`
    ///
    /// ### Limitations
    /// This lint currently only looks for usages of
    /// `.then_some(..).unwrap_or(..)`, but will be expanded
    /// to account for similar patterns.
    ///
    /// ### Example
    /// ```no_run
    /// let x = true;
    /// x.then_some("a").unwrap_or("b");
    /// ```
    /// Use instead:
    /// ```no_run
    /// let x = true;
    /// if x { "a" } else { "b" };
    /// ```
    #[clippy::version = "1.64.0"]
    pub OBFUSCATED_IF_ELSE,
    style,
    "use of `.then_some(..).unwrap_or(..)` can be written \
    more clearly with `if .. else ..`"
}

declare_clippy_lint! {
    /// ### What it does
    ///
    /// Checks for calls to `iter`, `iter_mut` or `into_iter` on collections containing a single item
    ///
    /// ### Why is this bad?
    ///
    /// It is simpler to use the once function from the standard library:
    ///
    /// ### Example
    ///
    /// ```no_run
    /// let a = [123].iter();
    /// let b = Some(123).into_iter();
    /// ```
    /// Use instead:
    /// ```no_run
    /// use std::iter;
    /// let a = iter::once(&123);
    /// let b = iter::once(123);
    /// ```
    ///
    /// ### Known problems
    ///
    /// The type of the resulting iterator might become incompatible with its usage
    #[clippy::version = "1.65.0"]
    pub ITER_ON_SINGLE_ITEMS,
    nursery,
    "Iterator for array of length 1"
}

declare_clippy_lint! {
    /// ### What it does
    ///
    /// Checks for calls to `iter`, `iter_mut` or `into_iter` on empty collections
    ///
    /// ### Why is this bad?
    ///
    /// It is simpler to use the empty function from the standard library:
    ///
    /// ### Example
    ///
    /// ```no_run
    /// use std::{slice, option};
    /// let a: slice::Iter<i32> = [].iter();
    /// let f: option::IntoIter<i32> = None.into_iter();
    /// ```
    /// Use instead:
    /// ```no_run
    /// use std::iter;
    /// let a: iter::Empty<i32> = iter::empty();
    /// let b: iter::Empty<i32> = iter::empty();
    /// ```
    ///
    /// ### Known problems
    ///
    /// The type of the resulting iterator might become incompatible with its usage
    #[clippy::version = "1.65.0"]
    pub ITER_ON_EMPTY_COLLECTIONS,
    nursery,
    "Iterator for empty array"
}

declare_clippy_lint! {
    /// ### What it does
    /// Checks for naive byte counts
    ///
    /// ### Why is this bad?
    /// The [`bytecount`](https://crates.io/crates/bytecount)
    /// crate has methods to count your bytes faster, especially for large slices.
    ///
    /// ### Known problems
    /// If you have predominantly small slices, the
    /// `bytecount::count(..)` method may actually be slower. However, if you can
    /// ensure that less than 2³²-1 matches arise, the `naive_count_32(..)` can be
    /// faster in those cases.
    ///
    /// ### Example
    /// ```no_run
    /// # let vec = vec![1_u8];
    /// let count = vec.iter().filter(|x| **x == 0u8).count();
    /// ```
    ///
    /// Use instead:
    /// ```rust,ignore
    /// # let vec = vec![1_u8];
    /// let count = bytecount::count(&vec, 0u8);
    /// ```
    #[clippy::version = "pre 1.29.0"]
    pub NAIVE_BYTECOUNT,
    pedantic,
    "use of naive `<slice>.filter(|&x| x == y).count()` to count byte values"
}

declare_clippy_lint! {
    /// ### What it does
    /// It checks for `str::bytes().count()` and suggests replacing it with
    /// `str::len()`.
    ///
    /// ### Why is this bad?
    /// `str::bytes().count()` is longer and may not be as performant as using
    /// `str::len()`.
    ///
    /// ### Example
    /// ```no_run
    /// "hello".bytes().count();
    /// String::from("hello").bytes().count();
    /// ```
    /// Use instead:
    /// ```no_run
    /// "hello".len();
    /// String::from("hello").len();
    /// ```
    #[clippy::version = "1.62.0"]
    pub BYTES_COUNT_TO_LEN,
    complexity,
    "Using `bytes().count()` when `len()` performs the same functionality"
}

declare_clippy_lint! {
    /// ### What it does
    /// Checks for calls to `ends_with` with possible file extensions
    /// and suggests to use a case-insensitive approach instead.
    ///
    /// ### Why is this bad?
    /// `ends_with` is case-sensitive and may not detect files with a valid extension.
    ///
    /// ### Example
    /// ```no_run
    /// fn is_rust_file(filename: &str) -> bool {
    ///     filename.ends_with(".rs")
    /// }
    /// ```
    /// Use instead:
    /// ```no_run
    /// fn is_rust_file(filename: &str) -> bool {
    ///     let filename = std::path::Path::new(filename);
    ///     filename.extension()
    ///         .map_or(false, |ext| ext.eq_ignore_ascii_case("rs"))
    /// }
    /// ```
    #[clippy::version = "1.51.0"]
    pub CASE_SENSITIVE_FILE_EXTENSION_COMPARISONS,
    pedantic,
    "Checks for calls to ends_with with case-sensitive file extensions"
}

declare_clippy_lint! {
    /// ### What it does
    /// Checks for usage of `x.get(0)` instead of
    /// `x.first()`.
    ///
    /// ### Why is this bad?
    /// Using `x.first()` is easier to read and has the same
    /// result.
    ///
    /// ### Example
    /// ```no_run
    /// let x = vec![2, 3, 5];
    /// let first_element = x.get(0);
    /// ```
    ///
    /// Use instead:
    /// ```no_run
    /// let x = vec![2, 3, 5];
    /// let first_element = x.first();
    /// ```
    #[clippy::version = "1.63.0"]
    pub GET_FIRST,
    style,
    "Using `x.get(0)` when `x.first()` is simpler"
}

declare_clippy_lint! {
    /// ### What it does
    ///
    /// Finds patterns that reimplement `Option::ok_or`.
    ///
    /// ### Why is this bad?
    ///
    /// Concise code helps focusing on behavior instead of boilerplate.
    ///
    /// ### Examples
    /// ```no_run
    /// let foo: Option<i32> = None;
    /// foo.map_or(Err("error"), |v| Ok(v));
    /// ```
    ///
    /// Use instead:
    /// ```no_run
    /// let foo: Option<i32> = None;
    /// foo.ok_or("error");
    /// ```
    #[clippy::version = "1.49.0"]
    pub MANUAL_OK_OR,
    pedantic,
    "finds patterns that can be encoded more concisely with `Option::ok_or`"
}

declare_clippy_lint! {
    /// ### What it does
    /// Checks for usage of `map(|x| x.clone())` or
    /// dereferencing closures for `Copy` types, on `Iterator` or `Option`,
    /// and suggests `cloned()` or `copied()` instead
    ///
    /// ### Why is this bad?
    /// Readability, this can be written more concisely
    ///
    /// ### Example
    /// ```no_run
    /// let x = vec![42, 43];
    /// let y = x.iter();
    /// let z = y.map(|i| *i);
    /// ```
    ///
    /// The correct use would be:
    ///
    /// ```no_run
    /// let x = vec![42, 43];
    /// let y = x.iter();
    /// let z = y.cloned();
    /// ```
    #[clippy::version = "pre 1.29.0"]
    pub MAP_CLONE,
    style,
    "using `iterator.map(|x| x.clone())`, or dereferencing closures for `Copy` types"
}

declare_clippy_lint! {
    /// ### What it does
    /// Checks for instances of `map_err(|_| Some::Enum)`
    ///
    /// ### Why is this bad?
    /// This `map_err` throws away the original error rather than allowing the enum to contain and report the cause of the error
    ///
    /// ### Example
    /// Before:
    /// ```no_run
    /// use std::fmt;
    ///
    /// #[derive(Debug)]
    /// enum Error {
    ///     Indivisible,
    ///     Remainder(u8),
    /// }
    ///
    /// impl fmt::Display for Error {
    ///     fn fmt(&self, f: &mut fmt::Formatter<'_>) -> fmt::Result {
    ///         match self {
    ///             Error::Indivisible => write!(f, "could not divide input by three"),
    ///             Error::Remainder(remainder) => write!(
    ///                 f,
    ///                 "input is not divisible by three, remainder = {}",
    ///                 remainder
    ///             ),
    ///         }
    ///     }
    /// }
    ///
    /// impl std::error::Error for Error {}
    ///
    /// fn divisible_by_3(input: &str) -> Result<(), Error> {
    ///     input
    ///         .parse::<i32>()
    ///         .map_err(|_| Error::Indivisible)
    ///         .map(|v| v % 3)
    ///         .and_then(|remainder| {
    ///             if remainder == 0 {
    ///                 Ok(())
    ///             } else {
    ///                 Err(Error::Remainder(remainder as u8))
    ///             }
    ///         })
    /// }
    ///  ```
    ///
    ///  After:
    ///  ```rust
    /// use std::{fmt, num::ParseIntError};
    ///
    /// #[derive(Debug)]
    /// enum Error {
    ///     Indivisible(ParseIntError),
    ///     Remainder(u8),
    /// }
    ///
    /// impl fmt::Display for Error {
    ///     fn fmt(&self, f: &mut fmt::Formatter<'_>) -> fmt::Result {
    ///         match self {
    ///             Error::Indivisible(_) => write!(f, "could not divide input by three"),
    ///             Error::Remainder(remainder) => write!(
    ///                 f,
    ///                 "input is not divisible by three, remainder = {}",
    ///                 remainder
    ///             ),
    ///         }
    ///     }
    /// }
    ///
    /// impl std::error::Error for Error {
    ///     fn source(&self) -> Option<&(dyn std::error::Error + 'static)> {
    ///         match self {
    ///             Error::Indivisible(source) => Some(source),
    ///             _ => None,
    ///         }
    ///     }
    /// }
    ///
    /// fn divisible_by_3(input: &str) -> Result<(), Error> {
    ///     input
    ///         .parse::<i32>()
    ///         .map_err(Error::Indivisible)
    ///         .map(|v| v % 3)
    ///         .and_then(|remainder| {
    ///             if remainder == 0 {
    ///                 Ok(())
    ///             } else {
    ///                 Err(Error::Remainder(remainder as u8))
    ///             }
    ///         })
    /// }
    /// ```
    #[clippy::version = "1.48.0"]
    pub MAP_ERR_IGNORE,
    restriction,
    "`map_err` should not ignore the original error"
}

declare_clippy_lint! {
    /// ### What it does
    /// Checks for `&mut Mutex::lock` calls
    ///
    /// ### Why is this bad?
    /// `Mutex::lock` is less efficient than
    /// calling `Mutex::get_mut`. In addition you also have a statically
    /// guarantee that the mutex isn't locked, instead of just a runtime
    /// guarantee.
    ///
    /// ### Example
    /// ```no_run
    /// use std::sync::{Arc, Mutex};
    ///
    /// let mut value_rc = Arc::new(Mutex::new(42_u8));
    /// let value_mutex = Arc::get_mut(&mut value_rc).unwrap();
    ///
    /// let mut value = value_mutex.lock().unwrap();
    /// *value += 1;
    /// ```
    /// Use instead:
    /// ```no_run
    /// use std::sync::{Arc, Mutex};
    ///
    /// let mut value_rc = Arc::new(Mutex::new(42_u8));
    /// let value_mutex = Arc::get_mut(&mut value_rc).unwrap();
    ///
    /// let value = value_mutex.get_mut().unwrap();
    /// *value += 1;
    /// ```
    #[clippy::version = "1.49.0"]
    pub MUT_MUTEX_LOCK,
    style,
    "`&mut Mutex::lock` does unnecessary locking"
}

declare_clippy_lint! {
    /// ### What it does
    /// Checks for duplicate open options as well as combinations
    /// that make no sense.
    ///
    /// ### Why is this bad?
    /// In the best case, the code will be harder to read than
    /// necessary. I don't know the worst case.
    ///
    /// ### Example
    /// ```no_run
    /// use std::fs::OpenOptions;
    ///
    /// OpenOptions::new().read(true).truncate(true);
    /// ```
    #[clippy::version = "pre 1.29.0"]
    pub NONSENSICAL_OPEN_OPTIONS,
    correctness,
    "nonsensical combination of options for opening a file"
}

declare_clippy_lint! {
    /// ### What it does
    ///* Checks for [push](https://doc.rust-lang.org/std/path/struct.PathBuf.html#method.push)
    /// calls on `PathBuf` that can cause overwrites.
    ///
    /// ### Why is this bad?
    /// Calling `push` with a root path at the start can overwrite the
    /// previous defined path.
    ///
    /// ### Example
    /// ```no_run
    /// use std::path::PathBuf;
    ///
    /// let mut x = PathBuf::from("/foo");
    /// x.push("/bar");
    /// assert_eq!(x, PathBuf::from("/bar"));
    /// ```
    /// Could be written:
    ///
    /// ```no_run
    /// use std::path::PathBuf;
    ///
    /// let mut x = PathBuf::from("/foo");
    /// x.push("bar");
    /// assert_eq!(x, PathBuf::from("/foo/bar"));
    /// ```
    #[clippy::version = "1.36.0"]
    pub PATH_BUF_PUSH_OVERWRITE,
    nursery,
    "calling `push` with file system root on `PathBuf` can overwrite it"
}

declare_clippy_lint! {
    /// ### What it does
    /// Checks for zipping a collection with the range of
    /// `0.._.len()`.
    ///
    /// ### Why is this bad?
    /// The code is better expressed with `.enumerate()`.
    ///
    /// ### Example
    /// ```no_run
    /// # let x = vec![1];
    /// let _ = x.iter().zip(0..x.len());
    /// ```
    ///
    /// Use instead:
    /// ```no_run
    /// # let x = vec![1];
    /// let _ = x.iter().enumerate();
    /// ```
    #[clippy::version = "pre 1.29.0"]
    pub RANGE_ZIP_WITH_LEN,
    complexity,
    "zipping iterator with a range when `enumerate()` would do"
}

declare_clippy_lint! {
    /// ### What it does
    /// Checks for usage of `.repeat(1)` and suggest the following method for each types.
    /// - `.to_string()` for `str`
    /// - `.clone()` for `String`
    /// - `.to_vec()` for `slice`
    ///
    /// The lint will evaluate constant expressions and values as arguments of `.repeat(..)` and emit a message if
    /// they are equivalent to `1`. (Related discussion in [rust-clippy#7306](https://github.com/rust-lang/rust-clippy/issues/7306))
    ///
    /// ### Why is this bad?
    /// For example, `String.repeat(1)` is equivalent to `.clone()`. If cloning
    /// the string is the intention behind this, `clone()` should be used.
    ///
    /// ### Example
    /// ```no_run
    /// fn main() {
    ///     let x = String::from("hello world").repeat(1);
    /// }
    /// ```
    /// Use instead:
    /// ```no_run
    /// fn main() {
    ///     let x = String::from("hello world").clone();
    /// }
    /// ```
    #[clippy::version = "1.47.0"]
    pub REPEAT_ONCE,
    complexity,
    "using `.repeat(1)` instead of `String.clone()`, `str.to_string()` or `slice.to_vec()` "
}

declare_clippy_lint! {
    /// ### What it does
    /// When sorting primitive values (integers, bools, chars, as well
    /// as arrays, slices, and tuples of such items), it is typically better to
    /// use an unstable sort than a stable sort.
    ///
    /// ### Why is this bad?
    /// Typically, using a stable sort consumes more memory and cpu cycles.
    /// Because values which compare equal are identical, preserving their
    /// relative order (the guarantee that a stable sort provides) means
    /// nothing, while the extra costs still apply.
    ///
    /// ### Known problems
    ///
    /// As pointed out in
    /// [issue #8241](https://github.com/rust-lang/rust-clippy/issues/8241),
    /// a stable sort can instead be significantly faster for certain scenarios
    /// (eg. when a sorted vector is extended with new data and resorted).
    ///
    /// For more information and benchmarking results, please refer to the
    /// issue linked above.
    ///
    /// ### Example
    /// ```no_run
    /// let mut vec = vec![2, 1, 3];
    /// vec.sort();
    /// ```
    /// Use instead:
    /// ```no_run
    /// let mut vec = vec![2, 1, 3];
    /// vec.sort_unstable();
    /// ```
    #[clippy::version = "1.47.0"]
    pub STABLE_SORT_PRIMITIVE,
    pedantic,
    "use of sort() when sort_unstable() is equivalent"
}

declare_clippy_lint! {
    /// ### What it does
    /// Looks for calls to `<Box<dyn Any> as Any>::type_id`.
    ///
    /// ### Why is this bad?
    /// This most certainly does not do what the user expects and is very easy to miss.
    /// Calling `type_id` on a `Box<dyn Any>` calls `type_id` on the `Box<..>` itself,
    /// so this will return the `TypeId` of the `Box<dyn Any>` type (not the type id
    /// of the value referenced by the box!).
    ///
    /// ### Example
    /// ```rust,ignore
    /// use std::any::{Any, TypeId};
    ///
    /// let any_box: Box<dyn Any> = Box::new(42_i32);
    /// assert_eq!(any_box.type_id(), TypeId::of::<i32>()); // ⚠️ this fails!
    /// ```
    /// Use instead:
    /// ```no_run
    /// use std::any::{Any, TypeId};
    ///
    /// let any_box: Box<dyn Any> = Box::new(42_i32);
    /// assert_eq!((*any_box).type_id(), TypeId::of::<i32>());
    /// //          ^ dereference first, to call `type_id` on `dyn Any`
    /// ```
    #[clippy::version = "1.73.0"]
    pub TYPE_ID_ON_BOX,
    suspicious,
    "calling `.type_id()` on `Box<dyn Any>`"
}

declare_clippy_lint! {
    /// ### What it does
    /// Detects `().hash(_)`.
    ///
    /// ### Why is this bad?
    /// Hashing a unit value doesn't do anything as the implementation of `Hash` for `()` is a no-op.
    ///
    /// ### Example
    /// ```no_run
    /// # use std::hash::Hash;
    /// # use std::collections::hash_map::DefaultHasher;
    /// # enum Foo { Empty, WithValue(u8) }
    /// # use Foo::*;
    /// # let mut state = DefaultHasher::new();
    /// # let my_enum = Foo::Empty;
    /// match my_enum {
    /// 	Empty => ().hash(&mut state),
    /// 	WithValue(x) => x.hash(&mut state),
    /// }
    /// ```
    /// Use instead:
    /// ```no_run
    /// # use std::hash::Hash;
    /// # use std::collections::hash_map::DefaultHasher;
    /// # enum Foo { Empty, WithValue(u8) }
    /// # use Foo::*;
    /// # let mut state = DefaultHasher::new();
    /// # let my_enum = Foo::Empty;
    /// match my_enum {
    /// 	Empty => 0_u8.hash(&mut state),
    /// 	WithValue(x) => x.hash(&mut state),
    /// }
    /// ```
    #[clippy::version = "1.58.0"]
    pub UNIT_HASH,
    correctness,
    "hashing a unit value, which does nothing"
}

declare_clippy_lint! {
    /// ### What it does
    /// Checks for usage of `Vec::sort_by` passing in a closure
    /// which compares the two arguments, either directly or indirectly.
    ///
    /// ### Why is this bad?
    /// It is more clear to use `Vec::sort_by_key` (or `Vec::sort` if
    /// possible) than to use `Vec::sort_by` and a more complicated
    /// closure.
    ///
    /// ### Known problems
    /// If the suggested `Vec::sort_by_key` uses Reverse and it isn't already
    /// imported by a use statement, then it will need to be added manually.
    ///
    /// ### Example
    /// ```no_run
    /// # struct A;
    /// # impl A { fn foo(&self) {} }
    /// # let mut vec: Vec<A> = Vec::new();
    /// vec.sort_by(|a, b| a.foo().cmp(&b.foo()));
    /// ```
    /// Use instead:
    /// ```no_run
    /// # struct A;
    /// # impl A { fn foo(&self) {} }
    /// # let mut vec: Vec<A> = Vec::new();
    /// vec.sort_by_key(|a| a.foo());
    /// ```
    #[clippy::version = "1.46.0"]
    pub UNNECESSARY_SORT_BY,
    complexity,
    "Use of `Vec::sort_by` when `Vec::sort_by_key` or `Vec::sort` would be clearer"
}

declare_clippy_lint! {
    /// ### What it does
    /// Finds occurrences of `Vec::resize(0, an_int)`
    ///
    /// ### Why is this bad?
    /// This is probably an argument inversion mistake.
    ///
    /// ### Example
    /// ```no_run
    /// vec![1, 2, 3, 4, 5].resize(0, 5)
    /// ```
    ///
    /// Use instead:
    /// ```no_run
    /// vec![1, 2, 3, 4, 5].clear()
    /// ```
    #[clippy::version = "1.46.0"]
    pub VEC_RESIZE_TO_ZERO,
    correctness,
    "emptying a vector with `resize(0, an_int)` instead of `clear()` is probably an argument inversion mistake"
}

declare_clippy_lint! {
    /// ### What it does
    /// Checks for usage of File::read_to_end and File::read_to_string.
    ///
    /// ### Why is this bad?
    /// `fs::{read, read_to_string}` provide the same functionality when `buf` is empty with fewer imports and no intermediate values.
    /// See also: [fs::read docs](https://doc.rust-lang.org/std/fs/fn.read.html), [fs::read_to_string docs](https://doc.rust-lang.org/std/fs/fn.read_to_string.html)
    ///
    /// ### Example
    /// ```rust,no_run
    /// # use std::io::Read;
    /// # use std::fs::File;
    /// let mut f = File::open("foo.txt").unwrap();
    /// let mut bytes = Vec::new();
    /// f.read_to_end(&mut bytes).unwrap();
    /// ```
    /// Can be written more concisely as
    /// ```rust,no_run
    /// # use std::fs;
    /// let mut bytes = fs::read("foo.txt").unwrap();
    /// ```
    #[clippy::version = "1.44.0"]
    pub VERBOSE_FILE_READS,
    restriction,
    "use of `File::read_to_end` or `File::read_to_string`"
}

declare_clippy_lint! {
    /// ### What it does
    ///
    /// Checks for iterating a map (`HashMap` or `BTreeMap`) and
    /// ignoring either the keys or values.
    ///
    /// ### Why is this bad?
    ///
    /// Readability. There are `keys` and `values` methods that
    /// can be used to express that we only need the keys or the values.
    ///
    /// ### Example
    ///
    /// ```no_run
    /// # use std::collections::HashMap;
    /// let map: HashMap<u32, u32> = HashMap::new();
    /// let values = map.iter().map(|(_, value)| value).collect::<Vec<_>>();
    /// ```
    ///
    /// Use instead:
    /// ```no_run
    /// # use std::collections::HashMap;
    /// let map: HashMap<u32, u32> = HashMap::new();
    /// let values = map.values().collect::<Vec<_>>();
    /// ```
    #[clippy::version = "1.66.0"]
    pub ITER_KV_MAP,
    complexity,
    "iterating on map using `iter` when `keys` or `values` would do"
}

declare_clippy_lint! {
    /// ### What it does
    ///
    /// Checks an argument of `seek` method of `Seek` trait
    /// and if it start seek from `SeekFrom::Current(0)`, suggests `stream_position` instead.
    ///
    /// ### Why is this bad?
    ///
    /// Readability. Use dedicated method.
    ///
    /// ### Example
    ///
    /// ```rust,no_run
    /// use std::fs::File;
    /// use std::io::{self, Write, Seek, SeekFrom};
    ///
    /// fn main() -> io::Result<()> {
    ///     let mut f = File::create("foo.txt")?;
    ///     f.write_all(b"Hello")?;
    ///     eprintln!("Written {} bytes", f.seek(SeekFrom::Current(0))?);
    ///
    ///     Ok(())
    /// }
    /// ```
    /// Use instead:
    /// ```rust,no_run
    /// use std::fs::File;
    /// use std::io::{self, Write, Seek, SeekFrom};
    ///
    /// fn main() -> io::Result<()> {
    ///     let mut f = File::create("foo.txt")?;
    ///     f.write_all(b"Hello")?;
    ///     eprintln!("Written {} bytes", f.stream_position()?);
    ///
    ///     Ok(())
    /// }
    /// ```
    #[clippy::version = "1.67.0"]
    pub SEEK_FROM_CURRENT,
    complexity,
    "use dedicated method for seek from current position"
}

declare_clippy_lint! {
    /// ### What it does
    ///
    /// Checks for jumps to the start of a stream that implements `Seek`
    /// and uses the `seek` method providing `Start` as parameter.
    ///
    /// ### Why is this bad?
    ///
    /// Readability. There is a specific method that was implemented for
    /// this exact scenario.
    ///
    /// ### Example
    /// ```no_run
    /// # use std::io;
    /// fn foo<T: io::Seek>(t: &mut T) {
    ///     t.seek(io::SeekFrom::Start(0));
    /// }
    /// ```
    /// Use instead:
    /// ```no_run
    /// # use std::io;
    /// fn foo<T: io::Seek>(t: &mut T) {
    ///     t.rewind();
    /// }
    /// ```
    #[clippy::version = "1.67.0"]
    pub SEEK_TO_START_INSTEAD_OF_REWIND,
    complexity,
    "jumping to the start of stream using `seek` method"
}

declare_clippy_lint! {
    /// ### What it does
    /// Checks for functions collecting an iterator when collect
    /// is not needed.
    ///
    /// ### Why is this bad?
    /// `collect` causes the allocation of a new data structure,
    /// when this allocation may not be needed.
    ///
    /// ### Example
    /// ```no_run
    /// # let iterator = vec![1].into_iter();
    /// let len = iterator.collect::<Vec<_>>().len();
    /// ```
    /// Use instead:
    /// ```no_run
    /// # let iterator = vec![1].into_iter();
    /// let len = iterator.count();
    /// ```
    #[clippy::version = "1.30.0"]
    pub NEEDLESS_COLLECT,
    nursery,
    "collecting an iterator when collect is not needed"
}

declare_clippy_lint! {
    /// ### What it does
    ///
    /// Checks for `Command::arg()` invocations that look like they
    /// should be multiple arguments instead, such as `arg("-t ext2")`.
    ///
    /// ### Why is this bad?
    ///
    /// `Command::arg()` does not split arguments by space. An argument like `arg("-t ext2")`
    /// will be passed as a single argument to the command,
    /// which is likely not what was intended.
    ///
    /// ### Example
    /// ```no_run
    /// std::process::Command::new("echo").arg("-n hello").spawn().unwrap();
    /// ```
    /// Use instead:
    /// ```no_run
    /// std::process::Command::new("echo").args(["-n", "hello"]).spawn().unwrap();
    /// ```
    #[clippy::version = "1.69.0"]
    pub SUSPICIOUS_COMMAND_ARG_SPACE,
    suspicious,
    "single command line argument that looks like it should be multiple arguments"
}

declare_clippy_lint! {
    /// ### What it does
    /// Checks for usage of `.drain(..)` for the sole purpose of clearing a container.
    ///
    /// ### Why is this bad?
    /// This creates an unnecessary iterator that is dropped immediately.
    ///
    /// Calling `.clear()` also makes the intent clearer.
    ///
    /// ### Example
    /// ```no_run
    /// let mut v = vec![1, 2, 3];
    /// v.drain(..);
    /// ```
    /// Use instead:
    /// ```no_run
    /// let mut v = vec![1, 2, 3];
    /// v.clear();
    /// ```
    #[clippy::version = "1.70.0"]
    pub CLEAR_WITH_DRAIN,
    nursery,
    "calling `drain` in order to `clear` a container"
}

declare_clippy_lint! {
    /// ### What it does
    /// Checks for `.rev().next()` on a `DoubleEndedIterator`
    ///
    /// ### Why is this bad?
    /// `.next_back()` is cleaner.
    ///
    /// ### Example
    /// ```no_run
    /// # let foo = [0; 10];
    /// foo.iter().rev().next();
    /// ```
    /// Use instead:
    /// ```no_run
    /// # let foo = [0; 10];
    /// foo.iter().next_back();
    /// ```
    #[clippy::version = "1.71.0"]
    pub MANUAL_NEXT_BACK,
    style,
    "manual reverse iteration of `DoubleEndedIterator`"
}

declare_clippy_lint! {
    /// ### What it does
    /// Checks for calls to `.drain()` that clear the collection, immediately followed by a call to `.collect()`.
    ///
    /// > "Collection" in this context refers to any type with a `drain` method:
    /// > `Vec`, `VecDeque`, `BinaryHeap`, `HashSet`,`HashMap`, `String`
    ///
    /// ### Why is this bad?
    /// Using `mem::take` is faster as it avoids the allocation.
    /// When using `mem::take`, the old collection is replaced with an empty one and ownership of
    /// the old collection is returned.
    ///
    /// ### Known issues
    /// `mem::take(&mut vec)` is almost equivalent to `vec.drain(..).collect()`, except that
    /// it also moves the **capacity**. The user might have explicitly written it this way
    /// to keep the capacity on the original `Vec`.
    ///
    /// ### Example
    /// ```no_run
    /// fn remove_all(v: &mut Vec<i32>) -> Vec<i32> {
    ///     v.drain(..).collect()
    /// }
    /// ```
    /// Use instead:
    /// ```no_run
    /// use std::mem;
    /// fn remove_all(v: &mut Vec<i32>) -> Vec<i32> {
    ///     mem::take(v)
    /// }
    /// ```
    #[clippy::version = "1.72.0"]
    pub DRAIN_COLLECT,
    perf,
    "calling `.drain(..).collect()` to move all elements into a new collection"
}

declare_clippy_lint! {
    /// ### What it does
    /// Checks for usage of `Iterator::fold` with a type that implements `Try`.
    ///
    /// ### Why is this bad?
    /// The code should use `try_fold` instead, which short-circuits on failure, thus opening the
    /// door for additional optimizations not possible with `fold` as rustc can guarantee the
    /// function is never called on `None`, `Err`, etc., alleviating otherwise necessary checks. It's
    /// also slightly more idiomatic.
    ///
    /// ### Known issues
    /// This lint doesn't take into account whether a function does something on the failure case,
    /// i.e., whether short-circuiting will affect behavior. Refactoring to `try_fold` is not
    /// desirable in those cases.
    ///
    /// ### Example
    /// ```no_run
    /// vec![1, 2, 3].iter().fold(Some(0i32), |sum, i| sum?.checked_add(*i));
    /// ```
    /// Use instead:
    /// ```no_run
    /// vec![1, 2, 3].iter().try_fold(0i32, |sum, i| sum.checked_add(*i));
    /// ```
    #[clippy::version = "1.72.0"]
    pub MANUAL_TRY_FOLD,
    perf,
    "checks for usage of `Iterator::fold` with a type that implements `Try`"
}

declare_clippy_lint! {
    /// ### What it does
    /// Looks for calls to [`Stdin::read_line`] to read a line from the standard input
    /// into a string, then later attempting to parse this string into a type without first trimming it, which will
    /// always fail because the string has a trailing newline in it.
    ///
    /// ### Why is this bad?
    /// The `.parse()` call will always fail.
    ///
    /// ### Example
    /// ```rust,ignore
    /// let mut input = String::new();
    /// std::io::stdin().read_line(&mut input).expect("Failed to read a line");
    /// let num: i32 = input.parse().expect("Not a number!");
    /// assert_eq!(num, 42); // we never even get here!
    /// ```
    /// Use instead:
    /// ```rust,ignore
    /// let mut input = String::new();
    /// std::io::stdin().read_line(&mut input).expect("Failed to read a line");
    /// let num: i32 = input.trim_end().parse().expect("Not a number!");
    /// //                  ^^^^^^^^^^^ remove the trailing newline
    /// assert_eq!(num, 42);
    /// ```
    #[clippy::version = "1.73.0"]
    pub READ_LINE_WITHOUT_TRIM,
    correctness,
    "calling `Stdin::read_line`, then trying to parse it without first trimming"
}

declare_clippy_lint! {
    /// ### What it does
    /// Checks for `<string_lit>.chars().any(|i| i == c)`.
    ///
    /// ### Why is this bad?
    /// It's significantly slower than using a pattern instead, like
    /// `matches!(c, '\\' | '.' | '+')`.
    ///
    /// Despite this being faster, this is not `perf` as this is pretty common, and is a rather nice
    /// way to check if a `char` is any in a set. In any case, this `restriction` lint is available
    /// for situations where that additional performance is absolutely necessary.
    ///
    /// ### Example
    /// ```no_run
    /// # let c = 'c';
    /// "\\.+*?()|[]{}^$#&-~".chars().any(|x| x == c);
    /// ```
    /// Use instead:
    /// ```no_run
    /// # let c = 'c';
    /// matches!(c, '\\' | '.' | '+' | '*' | '(' | ')' | '|' | '[' | ']' | '{' | '}' | '^' | '$' | '#' | '&' | '-' | '~');
    /// ```
    #[clippy::version = "1.73.0"]
    pub STRING_LIT_CHARS_ANY,
    restriction,
    "checks for `<string_lit>.chars().any(|i| i == c)`"
}

declare_clippy_lint! {
    /// ### What it does
    /// Checks for usage of `.map(|_| format!(..)).collect::<String>()`.
    ///
    /// ### Why is this bad?
    /// This allocates a new string for every element in the iterator.
    /// This can be done more efficiently by creating the `String` once and appending to it in `Iterator::fold`,
    /// using either the `write!` macro which supports exactly the same syntax as the `format!` macro,
    /// or concatenating with `+` in case the iterator yields `&str`/`String`.
    ///
    /// Note also that `write!`-ing into a `String` can never fail, despite the return type of `write!` being `std::fmt::Result`,
    /// so it can be safely ignored or unwrapped.
    ///
    /// ### Example
    /// ```no_run
    /// fn hex_encode(bytes: &[u8]) -> String {
    ///     bytes.iter().map(|b| format!("{b:02X}")).collect()
    /// }
    /// ```
    /// Use instead:
    /// ```no_run
    /// use std::fmt::Write;
    /// fn hex_encode(bytes: &[u8]) -> String {
    ///     bytes.iter().fold(String::new(), |mut output, b| {
    ///         let _ = write!(output, "{b:02X}");
    ///         output
    ///     })
    /// }
    /// ```
    #[clippy::version = "1.73.0"]
    pub FORMAT_COLLECT,
    perf,
    "`format!`ing every element in a collection, then collecting the strings into a new `String`"
}

declare_clippy_lint! {
    /// ### What it does
    /// Checks for usage of `.skip(0)` on iterators.
    ///
    /// ### Why is this bad?
    /// This was likely intended to be `.skip(1)` to skip the first element, as `.skip(0)` does
    /// nothing. If not, the call should be removed.
    ///
    /// ### Example
    /// ```no_run
    /// let v = vec![1, 2, 3];
    /// let x = v.iter().skip(0).collect::<Vec<_>>();
    /// let y = v.iter().collect::<Vec<_>>();
    /// assert_eq!(x, y);
    /// ```
    #[clippy::version = "1.73.0"]
    pub ITER_SKIP_ZERO,
    correctness,
    "disallows `.skip(0)`"
}

declare_clippy_lint! {
    /// ### What it does
    /// Checks for usage of `bool::then` in `Iterator::filter_map`.
    ///
    /// ### Why is this bad?
    /// This can be written with `filter` then `map` instead, which would reduce nesting and
    /// separates the filtering from the transformation phase. This comes with no cost to
    /// performance and is just cleaner.
    ///
    /// ### Limitations
    /// Does not lint `bool::then_some`, as it eagerly evaluates its arguments rather than lazily.
    /// This can create differing behavior, so better safe than sorry.
    ///
    /// ### Example
    /// ```no_run
    /// # fn really_expensive_fn(i: i32) -> i32 { i }
    /// # let v = vec![];
    /// _ = v.into_iter().filter_map(|i| (i % 2 == 0).then(|| really_expensive_fn(i)));
    /// ```
    /// Use instead:
    /// ```no_run
    /// # fn really_expensive_fn(i: i32) -> i32 { i }
    /// # let v = vec![];
    /// _ = v.into_iter().filter(|i| i % 2 == 0).map(|i| really_expensive_fn(i));
    /// ```
    #[clippy::version = "1.73.0"]
    pub FILTER_MAP_BOOL_THEN,
    style,
    "checks for usage of `bool::then` in `Iterator::filter_map`"
}

declare_clippy_lint! {
    /// ### What it does
    /// Looks for calls to `RwLock::write` where the lock is only used for reading.
    ///
    /// ### Why is this bad?
    /// The write portion of `RwLock` is exclusive, meaning that no other thread
    /// can access the lock while this writer is active.
    ///
    /// ### Example
    /// ```no_run
    /// use std::sync::RwLock;
    /// fn assert_is_zero(lock: &RwLock<i32>) {
    ///     let num = lock.write().unwrap();
    ///     assert_eq!(*num, 0);
    /// }
    /// ```
    ///
    /// Use instead:
    /// ```no_run
    /// use std::sync::RwLock;
    /// fn assert_is_zero(lock: &RwLock<i32>) {
    ///     let num = lock.read().unwrap();
    ///     assert_eq!(*num, 0);
    /// }
    /// ```
    #[clippy::version = "1.73.0"]
    pub READONLY_WRITE_LOCK,
    nursery,
    "acquiring a write lock when a read lock would work"
}

declare_clippy_lint! {
    /// ### What it does
    /// Looks for iterator combinator calls such as `.take(x)` or `.skip(x)`
    /// where `x` is greater than the amount of items that an iterator will produce.
    ///
    /// ### Why is this bad?
    /// Taking or skipping more items than there are in an iterator either creates an iterator
    /// with all items from the original iterator or an iterator with no items at all.
    /// This is most likely not what the user intended to do.
    ///
    /// ### Example
    /// ```no_run
    /// for _ in [1, 2, 3].iter().take(4) {}
    /// ```
    /// Use instead:
    /// ```no_run
    /// for _ in [1, 2, 3].iter() {}
    /// ```
    #[clippy::version = "1.74.0"]
    pub ITER_OUT_OF_BOUNDS,
    suspicious,
    "calls to `.take()` or `.skip()` that are out of bounds"
}

declare_clippy_lint! {
    /// ### What it does
    /// Looks for calls to `Path::ends_with` calls where the argument looks like a file extension.
    ///
    /// By default, Clippy has a short list of known filenames that start with a dot
    /// but aren't necessarily file extensions (e.g. the `.git` folder), which are allowed by default.
    /// The `allowed-dotfiles` configuration can be used to allow additional
    /// file extensions that Clippy should not lint.
    ///
    /// ### Why is this bad?
    /// This doesn't actually compare file extensions. Rather, `ends_with` compares the given argument
    /// to the last **component** of the path and checks if it matches exactly.
    ///
    /// ### Known issues
    /// File extensions are often at most three characters long, so this only lints in those cases
    /// in an attempt to avoid false positives.
    /// Any extension names longer than that are assumed to likely be real path components and are
    /// therefore ignored.
    ///
    /// ### Example
    /// ```no_run
    /// # use std::path::Path;
    /// fn is_markdown(path: &Path) -> bool {
    ///     path.ends_with(".md")
    /// }
    /// ```
    /// Use instead:
    /// ```no_run
    /// # use std::path::Path;
    /// fn is_markdown(path: &Path) -> bool {
    ///     path.extension().is_some_and(|ext| ext == "md")
    /// }
    /// ```
    #[clippy::version = "1.74.0"]
    pub PATH_ENDS_WITH_EXT,
    suspicious,
    "attempting to compare file extensions using `Path::ends_with`"
}

declare_clippy_lint! {
    /// ### What it does
    /// Checks for usage of `as_str()` on a `String` chained with a method available on the `String` itself.
    ///
    /// ### Why is this bad?
    /// The `as_str()` conversion is pointless and can be removed for simplicity and cleanliness.
    ///
    /// ### Example
    /// ```no_run
    /// # #![allow(unused)]
    /// let owned_string = "This is a string".to_owned();
    /// owned_string.as_str().as_bytes()
    /// # ;
    /// ```
    ///
    /// Use instead:
    /// ```no_run
    /// # #![allow(unused)]
    /// let owned_string = "This is a string".to_owned();
    /// owned_string.as_bytes()
    /// # ;
    /// ```
    #[clippy::version = "1.74.0"]
    pub REDUNDANT_AS_STR,
    complexity,
    "`as_str` used to call a method on `str` that is also available on `String`"
}

declare_clippy_lint! {
    /// ### What it does
    /// Checks for usage of `waker.clone().wake()`
    ///
    /// ### Why is this bad?
    /// Cloning the waker is not necessary, `wake_by_ref()` enables the same operation
    /// without extra cloning/dropping.
    ///
    /// ### Example
    /// ```rust,ignore
    /// waker.clone().wake();
    /// ```
    /// Should be written
    /// ```rust,ignore
    /// waker.wake_by_ref();
    /// ```
    #[clippy::version = "1.75.0"]
    pub WAKER_CLONE_WAKE,
    perf,
    "cloning a `Waker` only to wake it"
}

declare_clippy_lint! {
    /// ### What it does
    /// Checks for calls to `TryInto::try_into` and `TryFrom::try_from` when their infallible counterparts
    /// could be used.
    ///
    /// ### Why is this bad?
    /// In those cases, the `TryInto` and `TryFrom` trait implementation is a blanket impl that forwards
    /// to `Into` or `From`, which always succeeds.
    /// The returned `Result<_, Infallible>` requires error handling to get the contained value
    /// even though the conversion can never fail.
    ///
    /// ### Example
    /// ```rust
    /// let _: Result<i64, _> = 1i32.try_into();
    /// let _: Result<i64, _> = <_>::try_from(1i32);
    /// ```
    /// Use `from`/`into` instead:
    /// ```rust
    /// let _: i64 = 1i32.into();
    /// let _: i64 = <_>::from(1i32);
    /// ```
    #[clippy::version = "1.75.0"]
    pub UNNECESSARY_FALLIBLE_CONVERSIONS,
    style,
    "calling the `try_from` and `try_into` trait methods when `From`/`Into` is implemented"
}

declare_clippy_lint! {
    /// ### What it does
    /// Checks for calls to `Path::join` that start with a path separator (`\\` or `/`).
    ///
    /// ### Why is this bad?
    /// If the argument to `Path::join` starts with a separator, it will overwrite
    /// the original path. If this is intentional, prefer using `Path::new` instead.
    ///
    /// Note the behavior is platform dependent. A leading `\\` will be accepted
    /// on unix systems as part of the file name
    ///
    /// See [`Path::join`](https://doc.rust-lang.org/std/path/struct.Path.html#method.join)
    ///
    /// ### Example
    /// ```rust
    /// # use std::path::{Path, PathBuf};
    /// let path = Path::new("/bin");
    /// let joined_path = path.join("/sh");
    /// assert_eq!(joined_path, PathBuf::from("/sh"));
    /// ```
    ///
    /// Use instead;
    /// ```rust
    /// # use std::path::{Path, PathBuf};
    /// let path = Path::new("/bin");
    ///
    /// // If this was unintentional, remove the leading separator
    /// let joined_path = path.join("sh");
    /// assert_eq!(joined_path, PathBuf::from("/bin/sh"));
    ///
    /// // If this was intentional, create a new path instead
    /// let new = Path::new("/sh");
    /// assert_eq!(new, PathBuf::from("/sh"));
    /// ```
    #[clippy::version = "1.76.0"]
    pub JOIN_ABSOLUTE_PATHS,
    suspicious,
    "calls to `Path::join` which will overwrite the original path"
}

declare_clippy_lint! {
    /// ### What it does
    /// Checks for usage of `_.map_or(Err(_), Ok)`.
    ///
    /// ### Why is this bad?
    /// Readability, this can be written more concisely as
    /// `_.ok_or(_)`.
    ///
    /// ### Example
    /// ```no_run
    /// # let opt = Some(1);
    /// opt.map_or(Err("error"), Ok);
    /// ```
    ///
    /// Use instead:
    /// ```no_run
    /// # let opt = Some(1);
    /// opt.ok_or("error");
    /// ```
    #[clippy::version = "1.76.0"]
    pub OPTION_MAP_OR_ERR_OK,
    style,
    "using `Option.map_or(Err(_), Ok)`, which is more succinctly expressed as `Option.ok_or(_)`"
}

declare_clippy_lint! {
    /// ### What it does
<<<<<<< HEAD
    /// Checks for unnecessary calls to `min()`
    ///
    /// ### Why is this bad?
    ///
    /// In these cases it is not necessary to call `min()`
    /// ### Example
    /// ```no_run
    /// let _ = 0.min(7_u32);
    /// ```
    /// Use instead:
    /// ```no_run
    /// let _ = 7;
    /// ```
    #[clippy::version = "1.76.0"]
    pub UNNECESSARY_MIN,
    complexity,
    "using 'min()' when there is no need for it"
}

declare_clippy_lint! {
=======
>>>>>>> 8b224712
    /// Checks for iterators of `Result`s using `.filter(Result::is_ok).map(Result::unwrap)` that may
    /// be replaced with a `.flatten()` call.
    ///
    /// ### Why is this bad?
    /// `Result` implements `IntoIterator<Item = T>`. This means that `Result` can be flattened
    /// automatically without suspicious-looking `unwrap` calls.
    ///
    /// ### Example
    /// ```no_run
    /// let _ = std::iter::empty::<Result<i32, ()>>().filter(Result::is_ok).map(Result::unwrap);
    /// ```
    /// Use instead:
    /// ```no_run
    /// let _ = std::iter::empty::<Result<i32, ()>>().flatten();
    /// ```
    #[clippy::version = "1.76.0"]
    pub RESULT_FILTER_MAP,
    complexity,
    "filtering `Result` for `Ok` then force-unwrapping, which can be one type-safe operation"
}

declare_clippy_lint! {
    /// ### What it does
    /// Checks for usage of `.filter(Option::is_some)` that may be replaced with a `.flatten()` call.
    /// This lint will require additional changes to the follow-up calls as it appects the type.
    ///
    /// ### Why is this bad?
    /// This pattern is often followed by manual unwrapping of the `Option`. The simplification
    /// results in more readable and succint code without the need for manual unwrapping.
    ///
    /// ### Example
    /// ```no_run
    /// // example code where clippy issues a warning
    /// vec![Some(1)].into_iter().filter(Option::is_some);
    ///
    /// ```
    /// Use instead:
    /// ```no_run
    /// // example code which does not raise clippy warning
    /// vec![Some(1)].into_iter().flatten();
    /// ```
    #[clippy::version = "1.76.0"]
    pub ITER_FILTER_IS_SOME,
    pedantic,
    "filtering an iterator over `Option`s for `Some` can be achieved with `flatten`"
}

declare_clippy_lint! {
    /// ### What it does
    /// Checks for usage of `.filter(Result::is_ok)` that may be replaced with a `.flatten()` call.
    /// This lint will require additional changes to the follow-up calls as it appects the type.
    ///
    /// ### Why is this bad?
    /// This pattern is often followed by manual unwrapping of `Result`. The simplification
    /// results in more readable and succint code without the need for manual unwrapping.
    ///
    /// ### Example
    /// ```no_run
    /// // example code where clippy issues a warning
    /// vec![Ok::<i32, String>(1)].into_iter().filter(Result::is_ok);
    ///
    /// ```
    /// Use instead:
    /// ```no_run
    /// // example code which does not raise clippy warning
    /// vec![Ok::<i32, String>(1)].into_iter().flatten();
    /// ```
    #[clippy::version = "1.76.0"]
    pub ITER_FILTER_IS_OK,
    pedantic,
    "filtering an iterator over `Result`s for `Ok` can be achieved with `flatten`"
}

pub struct Methods {
    avoid_breaking_exported_api: bool,
    msrv: Msrv,
    allow_expect_in_tests: bool,
    allow_unwrap_in_tests: bool,
    allowed_dotfiles: FxHashSet<String>,
}

impl Methods {
    #[must_use]
    pub fn new(
        avoid_breaking_exported_api: bool,
        msrv: Msrv,
        allow_expect_in_tests: bool,
        allow_unwrap_in_tests: bool,
        mut allowed_dotfiles: FxHashSet<String>,
    ) -> Self {
        allowed_dotfiles.extend(DEFAULT_ALLOWED_DOTFILES.iter().map(ToString::to_string));

        Self {
            avoid_breaking_exported_api,
            msrv,
            allow_expect_in_tests,
            allow_unwrap_in_tests,
            allowed_dotfiles,
        }
    }
}

impl_lint_pass!(Methods => [
    UNWRAP_USED,
    EXPECT_USED,
    SHOULD_IMPLEMENT_TRAIT,
    WRONG_SELF_CONVENTION,
    OK_EXPECT,
    UNWRAP_OR_DEFAULT,
    MAP_UNWRAP_OR,
    RESULT_MAP_OR_INTO_OPTION,
    OPTION_MAP_OR_NONE,
    BIND_INSTEAD_OF_MAP,
    OR_FUN_CALL,
    OR_THEN_UNWRAP,
    EXPECT_FUN_CALL,
    CHARS_NEXT_CMP,
    CHARS_LAST_CMP,
    CLONE_ON_COPY,
    CLONE_ON_REF_PTR,
    COLLAPSIBLE_STR_REPLACE,
    ITER_OVEREAGER_CLONED,
    CLONED_INSTEAD_OF_COPIED,
    FLAT_MAP_OPTION,
    INEFFICIENT_TO_STRING,
    NEW_RET_NO_SELF,
    SINGLE_CHAR_PATTERN,
    SINGLE_CHAR_ADD_STR,
    SEARCH_IS_SOME,
    FILTER_NEXT,
    SKIP_WHILE_NEXT,
    FILTER_MAP_IDENTITY,
    MAP_IDENTITY,
    MANUAL_FILTER_MAP,
    MANUAL_FIND_MAP,
    OPTION_FILTER_MAP,
    FILTER_MAP_NEXT,
    FLAT_MAP_IDENTITY,
    MAP_FLATTEN,
    ITERATOR_STEP_BY_ZERO,
    ITER_NEXT_SLICE,
    ITER_COUNT,
    ITER_NTH,
    ITER_NTH_ZERO,
    BYTES_NTH,
    ITER_SKIP_NEXT,
    GET_UNWRAP,
    GET_LAST_WITH_LEN,
    STRING_EXTEND_CHARS,
    ITER_CLONED_COLLECT,
    ITER_WITH_DRAIN,
    TYPE_ID_ON_BOX,
    USELESS_ASREF,
    UNNECESSARY_FOLD,
    UNNECESSARY_FILTER_MAP,
    UNNECESSARY_FIND_MAP,
    INTO_ITER_ON_REF,
    SUSPICIOUS_MAP,
    UNINIT_ASSUMED_INIT,
    MANUAL_SATURATING_ARITHMETIC,
    ZST_OFFSET,
    FILETYPE_IS_FILE,
    OPTION_AS_REF_DEREF,
    UNNECESSARY_LAZY_EVALUATIONS,
    MAP_COLLECT_RESULT_UNIT,
    FROM_ITER_INSTEAD_OF_COLLECT,
    INSPECT_FOR_EACH,
    IMPLICIT_CLONE,
    SUSPICIOUS_TO_OWNED,
    SUSPICIOUS_SPLITN,
    MANUAL_STR_REPEAT,
    EXTEND_WITH_DRAIN,
    MANUAL_SPLIT_ONCE,
    NEEDLESS_SPLITN,
    UNNECESSARY_TO_OWNED,
    UNNECESSARY_JOIN,
    ERR_EXPECT,
    NEEDLESS_OPTION_AS_DEREF,
    IS_DIGIT_ASCII_RADIX,
    NEEDLESS_OPTION_TAKE,
    NO_EFFECT_REPLACE,
    OBFUSCATED_IF_ELSE,
    ITER_ON_SINGLE_ITEMS,
    ITER_ON_EMPTY_COLLECTIONS,
    NAIVE_BYTECOUNT,
    BYTES_COUNT_TO_LEN,
    CASE_SENSITIVE_FILE_EXTENSION_COMPARISONS,
    GET_FIRST,
    MANUAL_OK_OR,
    MAP_CLONE,
    MAP_ERR_IGNORE,
    MUT_MUTEX_LOCK,
    NONSENSICAL_OPEN_OPTIONS,
    PATH_BUF_PUSH_OVERWRITE,
    RANGE_ZIP_WITH_LEN,
    REPEAT_ONCE,
    STABLE_SORT_PRIMITIVE,
    UNIT_HASH,
    READ_LINE_WITHOUT_TRIM,
    UNNECESSARY_SORT_BY,
    VEC_RESIZE_TO_ZERO,
    VERBOSE_FILE_READS,
    ITER_KV_MAP,
    SEEK_FROM_CURRENT,
    SEEK_TO_START_INSTEAD_OF_REWIND,
    NEEDLESS_COLLECT,
    SUSPICIOUS_COMMAND_ARG_SPACE,
    CLEAR_WITH_DRAIN,
    MANUAL_NEXT_BACK,
    UNNECESSARY_LITERAL_UNWRAP,
    DRAIN_COLLECT,
    MANUAL_TRY_FOLD,
    FORMAT_COLLECT,
    STRING_LIT_CHARS_ANY,
    ITER_SKIP_ZERO,
    FILTER_MAP_BOOL_THEN,
    READONLY_WRITE_LOCK,
    ITER_OUT_OF_BOUNDS,
    PATH_ENDS_WITH_EXT,
    REDUNDANT_AS_STR,
    WAKER_CLONE_WAKE,
    UNNECESSARY_FALLIBLE_CONVERSIONS,
    JOIN_ABSOLUTE_PATHS,
    OPTION_MAP_OR_ERR_OK,
    UNNECESSARY_MIN,
    RESULT_FILTER_MAP,
    ITER_FILTER_IS_SOME,
    ITER_FILTER_IS_OK,
]);

/// Extracts a method call name, args, and `Span` of the method name.
pub fn method_call<'tcx>(
    recv: &'tcx hir::Expr<'tcx>,
) -> Option<(&'tcx str, &'tcx hir::Expr<'tcx>, &'tcx [hir::Expr<'tcx>], Span, Span)> {
    if let ExprKind::MethodCall(path, receiver, args, call_span) = recv.kind {
        if !args.iter().any(|e| e.span.from_expansion()) && !receiver.span.from_expansion() {
            let name = path.ident.name.as_str();
            return Some((name, receiver, args, path.ident.span, call_span));
        }
    }
    None
}

impl<'tcx> LateLintPass<'tcx> for Methods {
    fn check_expr(&mut self, cx: &LateContext<'tcx>, expr: &'tcx hir::Expr<'_>) {
        if expr.span.from_expansion() {
            return;
        }

        self.check_methods(cx, expr);

        match expr.kind {
            hir::ExprKind::Call(func, args) => {
                from_iter_instead_of_collect::check(cx, expr, args, func);
                unnecessary_fallible_conversions::check_function(cx, expr, func);
            },
            hir::ExprKind::MethodCall(method_call, receiver, args, _) => {
                let method_span = method_call.ident.span;
                or_fun_call::check(cx, expr, method_span, method_call.ident.as_str(), receiver, args);
                expect_fun_call::check(cx, expr, method_span, method_call.ident.as_str(), receiver, args);
                clone_on_copy::check(cx, expr, method_call.ident.name, receiver, args);
                clone_on_ref_ptr::check(cx, expr, method_call.ident.name, receiver, args);
                inefficient_to_string::check(cx, expr, method_call.ident.name, receiver, args);
                single_char_add_str::check(cx, expr, receiver, args);
                into_iter_on_ref::check(cx, expr, method_span, method_call.ident.name, receiver);
                single_char_pattern::check(cx, expr, method_call.ident.name, receiver, args);
                unnecessary_to_owned::check(cx, expr, method_call.ident.name, receiver, args, &self.msrv);
            },
            hir::ExprKind::Binary(op, lhs, rhs) if op.node == hir::BinOpKind::Eq || op.node == hir::BinOpKind::Ne => {
                let mut info = BinaryExprInfo {
                    expr,
                    chain: lhs,
                    other: rhs,
                    eq: op.node == hir::BinOpKind::Eq,
                };
                lint_binary_expr_with_method_call(cx, &mut info);
            },
            _ => (),
        }
    }

    #[allow(clippy::too_many_lines)]
    fn check_impl_item(&mut self, cx: &LateContext<'tcx>, impl_item: &'tcx hir::ImplItem<'_>) {
        if in_external_macro(cx.sess(), impl_item.span) {
            return;
        }
        let name = impl_item.ident.name.as_str();
        let parent = cx.tcx.hir().get_parent_item(impl_item.hir_id()).def_id;
        let item = cx.tcx.hir().expect_item(parent);
        let self_ty = cx.tcx.type_of(item.owner_id).instantiate_identity();

        let implements_trait = matches!(item.kind, hir::ItemKind::Impl(hir::Impl { of_trait: Some(_), .. }));
        if let hir::ImplItemKind::Fn(ref sig, id) = impl_item.kind {
            let method_sig = cx.tcx.fn_sig(impl_item.owner_id).instantiate_identity();
            let method_sig = cx.tcx.instantiate_bound_regions_with_erased(method_sig);
            let first_arg_ty_opt = method_sig.inputs().iter().next().copied();
            // if this impl block implements a trait, lint in trait definition instead
            if !implements_trait && cx.effective_visibilities.is_exported(impl_item.owner_id.def_id) {
                // check missing trait implementations
                for method_config in &TRAIT_METHODS {
                    if name == method_config.method_name
                        && sig.decl.inputs.len() == method_config.param_count
                        && method_config.output_type.matches(&sig.decl.output)
                        // in case there is no first arg, since we already have checked the number of arguments
                        // it's should be always true
                        && first_arg_ty_opt.map_or(true, |first_arg_ty| method_config
                            .self_kind.matches(cx, self_ty, first_arg_ty)
                            )
                        && fn_header_equals(method_config.fn_header, sig.header)
                        && method_config.lifetime_param_cond(impl_item)
                    {
                        span_lint_and_help(
                            cx,
                            SHOULD_IMPLEMENT_TRAIT,
                            impl_item.span,
                            &format!(
                                "method `{}` can be confused for the standard trait method `{}::{}`",
                                method_config.method_name, method_config.trait_name, method_config.method_name
                            ),
                            None,
                            &format!(
                                "consider implementing the trait `{}` or choosing a less ambiguous method name",
                                method_config.trait_name
                            ),
                        );
                    }
                }
            }

            if sig.decl.implicit_self.has_implicit_self()
                && !(self.avoid_breaking_exported_api
                    && cx.effective_visibilities.is_exported(impl_item.owner_id.def_id))
                && let Some(first_arg) = iter_input_pats(sig.decl, cx.tcx.hir().body(id)).next()
                && let Some(first_arg_ty) = first_arg_ty_opt
            {
                wrong_self_convention::check(
                    cx,
                    name,
                    self_ty,
                    first_arg_ty,
                    first_arg.pat.span,
                    implements_trait,
                    false,
                );
            }
        }

        // if this impl block implements a trait, lint in trait definition instead
        if implements_trait {
            return;
        }

        if let hir::ImplItemKind::Fn(_, _) = impl_item.kind {
            let ret_ty = return_ty(cx, impl_item.owner_id);

            if contains_ty_adt_constructor_opaque(cx, ret_ty, self_ty) {
                return;
            }

            if name == "new" && ret_ty != self_ty {
                span_lint(
                    cx,
                    NEW_RET_NO_SELF,
                    impl_item.span,
                    "methods called `new` usually return `Self`",
                );
            }
        }
    }

    fn check_trait_item(&mut self, cx: &LateContext<'tcx>, item: &'tcx TraitItem<'_>) {
        if in_external_macro(cx.tcx.sess, item.span) {
            return;
        }

        if let TraitItemKind::Fn(ref sig, _) = item.kind
            && sig.decl.implicit_self.has_implicit_self()
            && let Some(first_arg_hir_ty) = sig.decl.inputs.first()
            && let Some(&first_arg_ty) = cx
                .tcx
                .fn_sig(item.owner_id)
                .instantiate_identity()
                .inputs()
                .skip_binder()
                .first()
        {
            let self_ty = TraitRef::identity(cx.tcx, item.owner_id.to_def_id()).self_ty();
            wrong_self_convention::check(
                cx,
                item.ident.name.as_str(),
                self_ty,
                first_arg_ty,
                first_arg_hir_ty.span,
                false,
                true,
            );
        }

        if item.ident.name == sym::new
            && let TraitItemKind::Fn(_, _) = item.kind
            && let ret_ty = return_ty(cx, item.owner_id)
            && let self_ty = TraitRef::identity(cx.tcx, item.owner_id.to_def_id()).self_ty()
            && !ret_ty.contains(self_ty)
        {
            span_lint(
                cx,
                NEW_RET_NO_SELF,
                item.span,
                "methods called `new` usually return `Self`",
            );
        }
    }

    extract_msrv_attr!(LateContext);
}

impl Methods {
    #[allow(clippy::too_many_lines)]
    fn check_methods<'tcx>(&self, cx: &LateContext<'tcx>, expr: &'tcx Expr<'_>) {
        if let Some((name, recv, args, span, call_span)) = method_call(expr) {
            match (name, args) {
                ("add" | "offset" | "sub" | "wrapping_offset" | "wrapping_add" | "wrapping_sub", [_arg]) => {
                    zst_offset::check(cx, expr, recv);
                },
                ("all", [arg]) => {
                    if let Some(("cloned", recv2, [], _, _)) = method_call(recv) {
                        iter_overeager_cloned::check(
                            cx,
                            expr,
                            recv,
                            recv2,
                            iter_overeager_cloned::Op::NeedlessMove(name, arg),
                            false,
                        );
                    }
                },
                ("and_then", [arg]) => {
                    let biom_option_linted = bind_instead_of_map::OptionAndThenSome::check(cx, expr, recv, arg);
                    let biom_result_linted = bind_instead_of_map::ResultAndThenOk::check(cx, expr, recv, arg);
                    if !biom_option_linted && !biom_result_linted {
                        unnecessary_lazy_eval::check(cx, expr, recv, arg, "and");
                    }
                },
                ("any", [arg]) => match method_call(recv) {
                    Some(("cloned", recv2, [], _, _)) => iter_overeager_cloned::check(
                        cx,
                        expr,
                        recv,
                        recv2,
                        iter_overeager_cloned::Op::NeedlessMove(name, arg),
                        false,
                    ),
                    Some(("chars", recv, _, _, _))
                        if let ExprKind::Closure(arg) = arg.kind
                            && let body = cx.tcx.hir().body(arg.body)
                            && let [param] = body.params =>
                    {
                        string_lit_chars_any::check(cx, expr, recv, param, peel_blocks(body.value), &self.msrv);
                    },
                    _ => {},
                },
                ("arg", [arg]) => {
                    suspicious_command_arg_space::check(cx, recv, arg, span);
                },
                ("as_deref" | "as_deref_mut", []) => {
                    needless_option_as_deref::check(cx, expr, recv, name);
                },
                ("as_bytes" | "is_empty", []) => {
                    if let Some(("as_str", recv, [], as_str_span, _)) = method_call(recv) {
                        redundant_as_str::check(cx, expr, recv, as_str_span, span);
                    }
                },
                ("as_mut", []) => useless_asref::check(cx, expr, "as_mut", recv),
                ("as_ref", []) => useless_asref::check(cx, expr, "as_ref", recv),
                ("assume_init", []) => uninit_assumed_init::check(cx, expr, recv),
                ("cloned", []) => cloned_instead_of_copied::check(cx, expr, recv, span, &self.msrv),
                ("collect", []) if is_trait_method(cx, expr, sym::Iterator) => {
                    needless_collect::check(cx, span, expr, recv, call_span);
                    match method_call(recv) {
                        Some((name @ ("cloned" | "copied"), recv2, [], _, _)) => {
                            iter_cloned_collect::check(cx, name, expr, recv2);
                        },
                        Some(("map", m_recv, [m_arg], m_ident_span, _)) => {
                            map_collect_result_unit::check(cx, expr, m_recv, m_arg);
                            format_collect::check(cx, expr, m_arg, m_ident_span);
                        },
                        Some(("take", take_self_arg, [take_arg], _, _)) => {
                            if self.msrv.meets(msrvs::STR_REPEAT) {
                                manual_str_repeat::check(cx, expr, recv, take_self_arg, take_arg);
                            }
                        },
                        Some(("drain", recv, args, ..)) => {
                            drain_collect::check(cx, args, expr, recv);
                        },
                        _ => {},
                    }
                },
                ("count", []) if is_trait_method(cx, expr, sym::Iterator) => match method_call(recv) {
                    Some(("cloned", recv2, [], _, _)) => {
                        iter_overeager_cloned::check(cx, expr, recv, recv2, iter_overeager_cloned::Op::RmCloned, false);
                    },
                    Some((name2 @ ("into_iter" | "iter" | "iter_mut"), recv2, [], _, _)) => {
                        iter_count::check(cx, expr, recv2, name2);
                    },
                    Some(("map", _, [arg], _, _)) => suspicious_map::check(cx, expr, recv, arg),
                    Some(("filter", recv2, [arg], _, _)) => bytecount::check(cx, expr, recv2, arg),
                    Some(("bytes", recv2, [], _, _)) => bytes_count_to_len::check(cx, expr, recv, recv2),
                    _ => {},
                },
                ("min", [arg]) => unnecessary_min::check(cx, expr, recv, arg),
                ("drain", ..) => {
                    if let Node::Stmt(Stmt { hir_id: _, kind, .. }) = cx.tcx.hir().get_parent(expr.hir_id)
                        && matches!(kind, StmtKind::Semi(_))
                        && args.len() <= 1
                    {
                        clear_with_drain::check(cx, expr, recv, span, args.first());
                    } else if let [arg] = args {
                        iter_with_drain::check(cx, expr, recv, span, arg);
                    }
                },
                ("ends_with", [arg]) => {
                    if let ExprKind::MethodCall(.., span) = expr.kind {
                        case_sensitive_file_extension_comparisons::check(cx, expr, span, recv, arg);
                    }
                    path_ends_with_ext::check(cx, recv, arg, expr, &self.msrv, &self.allowed_dotfiles);
                },
                ("expect", [_]) => {
                    match method_call(recv) {
                        Some(("ok", recv, [], _, _)) => ok_expect::check(cx, expr, recv),
                        Some(("err", recv, [], err_span, _)) => {
                            err_expect::check(cx, expr, recv, span, err_span, &self.msrv);
                        },
                        _ => unwrap_expect_used::check(
                            cx,
                            expr,
                            recv,
                            false,
                            self.allow_expect_in_tests,
                            unwrap_expect_used::Variant::Expect,
                        ),
                    }
                    unnecessary_literal_unwrap::check(cx, expr, recv, name, args);
                },
                ("expect_err", [_]) => {
                    unnecessary_literal_unwrap::check(cx, expr, recv, name, args);
                    unwrap_expect_used::check(
                        cx,
                        expr,
                        recv,
                        true,
                        self.allow_expect_in_tests,
                        unwrap_expect_used::Variant::Expect,
                    );
                },
                ("extend", [arg]) => {
                    string_extend_chars::check(cx, expr, recv, arg);
                    extend_with_drain::check(cx, expr, recv, arg);
                },
                ("filter", [arg]) => {
                    if let Some(("cloned", recv2, [], _span2, _)) = method_call(recv) {
                        // if `arg` has side-effect, the semantic will change
                        iter_overeager_cloned::check(
                            cx,
                            expr,
                            recv,
                            recv2,
                            iter_overeager_cloned::Op::FixClosure(name, arg),
                            false,
                        );
                    }
                    if self.msrv.meets(msrvs::ITER_FLATTEN) {
                        // use the sourcemap to get the span of the closure
                        iter_filter::check(cx, expr, arg, span);
                    }
                },
                ("find", [arg]) => {
                    if let Some(("cloned", recv2, [], _span2, _)) = method_call(recv) {
                        // if `arg` has side-effect, the semantic will change
                        iter_overeager_cloned::check(
                            cx,
                            expr,
                            recv,
                            recv2,
                            iter_overeager_cloned::Op::FixClosure(name, arg),
                            false,
                        );
                    }
                },
                ("filter_map", [arg]) => {
                    unnecessary_filter_map::check(cx, expr, arg, name);
                    filter_map_bool_then::check(cx, expr, arg, call_span);
                    filter_map_identity::check(cx, expr, arg, span);
                },
                ("find_map", [arg]) => {
                    unnecessary_filter_map::check(cx, expr, arg, name);
                },
                ("flat_map", [arg]) => {
                    flat_map_identity::check(cx, expr, arg, span);
                    flat_map_option::check(cx, expr, arg, span);
                },
                ("flatten", []) => match method_call(recv) {
                    Some(("map", recv, [map_arg], map_span, _)) => {
                        map_flatten::check(cx, expr, recv, map_arg, map_span);
                    },
                    Some(("cloned", recv2, [], _, _)) => iter_overeager_cloned::check(
                        cx,
                        expr,
                        recv,
                        recv2,
                        iter_overeager_cloned::Op::LaterCloned,
                        true,
                    ),
                    _ => {},
                },
                ("fold", [init, acc]) => {
                    manual_try_fold::check(cx, expr, init, acc, call_span, &self.msrv);
                    unnecessary_fold::check(cx, expr, init, acc, span);
                },
                ("for_each", [arg]) => match method_call(recv) {
                    Some(("inspect", _, [_], span2, _)) => inspect_for_each::check(cx, expr, span2),
                    Some(("cloned", recv2, [], _, _)) => iter_overeager_cloned::check(
                        cx,
                        expr,
                        recv,
                        recv2,
                        iter_overeager_cloned::Op::NeedlessMove(name, arg),
                        false,
                    ),
                    _ => {},
                },
                ("get", [arg]) => {
                    get_first::check(cx, expr, recv, arg);
                    get_last_with_len::check(cx, expr, recv, arg);
                },
                ("get_or_insert_with", [arg]) => unnecessary_lazy_eval::check(cx, expr, recv, arg, "get_or_insert"),
                ("hash", [arg]) => {
                    unit_hash::check(cx, expr, recv, arg);
                },
                ("is_file", []) => filetype_is_file::check(cx, expr, recv),
                ("is_digit", [radix]) => is_digit_ascii_radix::check(cx, expr, recv, radix, &self.msrv),
                ("is_none", []) => check_is_some_is_none(cx, expr, recv, false),
                ("is_some", []) => check_is_some_is_none(cx, expr, recv, true),
                ("iter" | "iter_mut" | "into_iter", []) => {
                    iter_on_single_or_empty_collections::check(cx, expr, name, recv);
                },
                ("join", [join_arg]) => {
                    if let Some(("collect", _, _, span, _)) = method_call(recv) {
                        unnecessary_join::check(cx, expr, recv, join_arg, span);
                    } else {
                        join_absolute_paths::check(cx, recv, join_arg, expr.span);
                    }
                },
                ("last", []) => {
                    if let Some(("cloned", recv2, [], _span2, _)) = method_call(recv) {
                        iter_overeager_cloned::check(
                            cx,
                            expr,
                            recv,
                            recv2,
                            iter_overeager_cloned::Op::LaterCloned,
                            false,
                        );
                    }
                },
                ("lock", []) => {
                    mut_mutex_lock::check(cx, expr, recv, span);
                },
                (name @ ("map" | "map_err"), [m_arg]) => {
                    if name == "map" {
                        map_clone::check(cx, expr, recv, m_arg, &self.msrv);
                        match method_call(recv) {
                            Some((map_name @ ("iter" | "into_iter"), recv2, _, _, _)) => {
                                iter_kv_map::check(cx, map_name, expr, recv2, m_arg, &self.msrv);
                            },
                            Some(("cloned", recv2, [], _, _)) => iter_overeager_cloned::check(
                                cx,
                                expr,
                                recv,
                                recv2,
                                iter_overeager_cloned::Op::NeedlessMove(name, m_arg),
                                false,
                            ),
                            _ => {},
                        }
                    } else {
                        map_err_ignore::check(cx, expr, m_arg);
                    }
                    if let Some((name, recv2, args, span2, _)) = method_call(recv) {
                        match (name, args) {
                            ("as_mut", []) => option_as_ref_deref::check(cx, expr, recv2, m_arg, true, &self.msrv),
                            ("as_ref", []) => option_as_ref_deref::check(cx, expr, recv2, m_arg, false, &self.msrv),
                            ("filter", [f_arg]) => {
                                filter_map::check(cx, expr, recv2, f_arg, span2, recv, m_arg, span, false);
                            },
                            ("find", [f_arg]) => {
                                filter_map::check(cx, expr, recv2, f_arg, span2, recv, m_arg, span, true);
                            },
                            _ => {},
                        }
                    }
                    map_identity::check(cx, expr, recv, m_arg, name, span);
                },
                ("map_or", [def, map]) => {
                    option_map_or_none::check(cx, expr, recv, def, map);
                    manual_ok_or::check(cx, expr, recv, def, map);
                    option_map_or_err_ok::check(cx, expr, recv, def, map);
                },
                ("map_or_else", [def, map]) => {
                    result_map_or_else_none::check(cx, expr, recv, def, map);
                },
                ("next", []) => {
                    if let Some((name2, recv2, args2, _, _)) = method_call(recv) {
                        match (name2, args2) {
                            ("cloned", []) => iter_overeager_cloned::check(
                                cx,
                                expr,
                                recv,
                                recv2,
                                iter_overeager_cloned::Op::LaterCloned,
                                false,
                            ),
                            ("filter", [arg]) => filter_next::check(cx, expr, recv2, arg),
                            ("filter_map", [arg]) => filter_map_next::check(cx, expr, recv2, arg, &self.msrv),
                            ("iter", []) => iter_next_slice::check(cx, expr, recv2),
                            ("skip", [arg]) => iter_skip_next::check(cx, expr, recv2, arg),
                            ("skip_while", [_]) => skip_while_next::check(cx, expr),
                            ("rev", []) => manual_next_back::check(cx, expr, recv, recv2),
                            _ => {},
                        }
                    }
                },
                ("nth", [n_arg]) => match method_call(recv) {
                    Some(("bytes", recv2, [], _, _)) => bytes_nth::check(cx, expr, recv2, n_arg),
                    Some(("cloned", recv2, [], _, _)) => iter_overeager_cloned::check(
                        cx,
                        expr,
                        recv,
                        recv2,
                        iter_overeager_cloned::Op::LaterCloned,
                        false,
                    ),
                    Some(("iter", recv2, [], _, _)) => iter_nth::check(cx, expr, recv2, recv, n_arg, false),
                    Some(("iter_mut", recv2, [], _, _)) => iter_nth::check(cx, expr, recv2, recv, n_arg, true),
                    _ => iter_nth_zero::check(cx, expr, recv, n_arg),
                },
                ("ok_or_else", [arg]) => unnecessary_lazy_eval::check(cx, expr, recv, arg, "ok_or"),
                ("open", [_]) => {
                    open_options::check(cx, expr, recv);
                },
                ("or_else", [arg]) => {
                    if !bind_instead_of_map::ResultOrElseErrInfo::check(cx, expr, recv, arg) {
                        unnecessary_lazy_eval::check(cx, expr, recv, arg, "or");
                    }
                },
                ("push", [arg]) => {
                    path_buf_push_overwrite::check(cx, expr, arg);
                },
                ("read_to_end", [_]) => {
                    verbose_file_reads::check(cx, expr, recv, verbose_file_reads::READ_TO_END_MSG);
                },
                ("read_to_string", [_]) => {
                    verbose_file_reads::check(cx, expr, recv, verbose_file_reads::READ_TO_STRING_MSG);
                },
                ("read_line", [arg]) => {
                    read_line_without_trim::check(cx, expr, recv, arg);
                },
                ("repeat", [arg]) => {
                    repeat_once::check(cx, expr, recv, arg);
                },
                (name @ ("replace" | "replacen"), [arg1, arg2] | [arg1, arg2, _]) => {
                    no_effect_replace::check(cx, expr, arg1, arg2);

                    // Check for repeated `str::replace` calls to perform `collapsible_str_replace` lint
                    if self.msrv.meets(msrvs::PATTERN_TRAIT_CHAR_ARRAY)
                        && name == "replace"
                        && let Some(("replace", ..)) = method_call(recv)
                    {
                        collapsible_str_replace::check(cx, expr, arg1, arg2);
                    }
                },
                ("resize", [count_arg, default_arg]) => {
                    vec_resize_to_zero::check(cx, expr, count_arg, default_arg, span);
                },
                ("seek", [arg]) => {
                    if self.msrv.meets(msrvs::SEEK_FROM_CURRENT) {
                        seek_from_current::check(cx, expr, recv, arg);
                    }
                    if self.msrv.meets(msrvs::SEEK_REWIND) {
                        seek_to_start_instead_of_rewind::check(cx, expr, recv, arg, span);
                    }
                },
                ("skip", [arg]) => {
                    iter_skip_zero::check(cx, expr, arg);
                    iter_out_of_bounds::check_skip(cx, expr, recv, arg);

                    if let Some(("cloned", recv2, [], _span2, _)) = method_call(recv) {
                        iter_overeager_cloned::check(
                            cx,
                            expr,
                            recv,
                            recv2,
                            iter_overeager_cloned::Op::LaterCloned,
                            false,
                        );
                    }
                },
                ("sort", []) => {
                    stable_sort_primitive::check(cx, expr, recv);
                },
                ("sort_by", [arg]) => {
                    unnecessary_sort_by::check(cx, expr, recv, arg, false);
                },
                ("sort_unstable_by", [arg]) => {
                    unnecessary_sort_by::check(cx, expr, recv, arg, true);
                },
                ("splitn" | "rsplitn", [count_arg, pat_arg]) => {
                    if let Some(Constant::Int(count)) = constant(cx, cx.typeck_results(), count_arg) {
                        suspicious_splitn::check(cx, name, expr, recv, count);
                        str_splitn::check(cx, name, expr, recv, pat_arg, count, &self.msrv);
                    }
                },
                ("splitn_mut" | "rsplitn_mut", [count_arg, _]) => {
                    if let Some(Constant::Int(count)) = constant(cx, cx.typeck_results(), count_arg) {
                        suspicious_splitn::check(cx, name, expr, recv, count);
                    }
                },
                ("step_by", [arg]) => iterator_step_by_zero::check(cx, expr, arg),
                ("take", [arg]) => {
                    iter_out_of_bounds::check_take(cx, expr, recv, arg);
                    if let Some(("cloned", recv2, [], _span2, _)) = method_call(recv) {
                        iter_overeager_cloned::check(
                            cx,
                            expr,
                            recv,
                            recv2,
                            iter_overeager_cloned::Op::LaterCloned,
                            false,
                        );
                    }
                },
                ("take", []) => needless_option_take::check(cx, expr, recv),
                ("then", [arg]) => {
                    if !self.msrv.meets(msrvs::BOOL_THEN_SOME) {
                        return;
                    }
                    unnecessary_lazy_eval::check(cx, expr, recv, arg, "then_some");
                },
                ("try_into", []) if is_trait_method(cx, expr, sym::TryInto) => {
                    unnecessary_fallible_conversions::check_method(cx, expr);
                },
                ("to_owned", []) => {
                    if !suspicious_to_owned::check(cx, expr, recv) {
                        implicit_clone::check(cx, name, expr, recv);
                    }
                },
                ("to_os_string" | "to_path_buf" | "to_vec", []) => {
                    implicit_clone::check(cx, name, expr, recv);
                },
                ("type_id", []) => {
                    type_id_on_box::check(cx, recv, expr.span);
                },
                ("unwrap", []) => {
                    match method_call(recv) {
                        Some(("get", recv, [get_arg], _, _)) => {
                            get_unwrap::check(cx, expr, recv, get_arg, false);
                        },
                        Some(("get_mut", recv, [get_arg], _, _)) => {
                            get_unwrap::check(cx, expr, recv, get_arg, true);
                        },
                        Some(("or", recv, [or_arg], or_span, _)) => {
                            or_then_unwrap::check(cx, expr, recv, or_arg, or_span);
                        },
                        _ => {},
                    }
                    unnecessary_literal_unwrap::check(cx, expr, recv, name, args);
                    unwrap_expect_used::check(
                        cx,
                        expr,
                        recv,
                        false,
                        self.allow_unwrap_in_tests,
                        unwrap_expect_used::Variant::Unwrap,
                    );
                },
                ("unwrap_err", []) => {
                    unnecessary_literal_unwrap::check(cx, expr, recv, name, args);
                    unwrap_expect_used::check(
                        cx,
                        expr,
                        recv,
                        true,
                        self.allow_unwrap_in_tests,
                        unwrap_expect_used::Variant::Unwrap,
                    );
                },
                ("unwrap_or", [u_arg]) => {
                    match method_call(recv) {
                        Some((arith @ ("checked_add" | "checked_sub" | "checked_mul"), lhs, [rhs], _, _)) => {
                            manual_saturating_arithmetic::check(cx, expr, lhs, rhs, u_arg, &arith["checked_".len()..]);
                        },
                        Some(("map", m_recv, [m_arg], span, _)) => {
                            option_map_unwrap_or::check(cx, expr, m_recv, m_arg, recv, u_arg, span, &self.msrv);
                        },
                        Some(("then_some", t_recv, [t_arg], _, _)) => {
                            obfuscated_if_else::check(cx, expr, t_recv, t_arg, u_arg);
                        },
                        _ => {},
                    }
                    unnecessary_literal_unwrap::check(cx, expr, recv, name, args);
                },
                ("unwrap_or_default" | "unwrap_unchecked" | "unwrap_err_unchecked", []) => {
                    unnecessary_literal_unwrap::check(cx, expr, recv, name, args);
                },
                ("unwrap_or_else", [u_arg]) => {
                    match method_call(recv) {
                        Some(("map", recv, [map_arg], _, _))
                            if map_unwrap_or::check(cx, expr, recv, map_arg, u_arg, &self.msrv) => {},
                        _ => {
                            unnecessary_lazy_eval::check(cx, expr, recv, u_arg, "unwrap_or");
                        },
                    }
                    unnecessary_literal_unwrap::check(cx, expr, recv, name, args);
                },
                ("wake", []) => {
                    waker_clone_wake::check(cx, expr, recv);
                },
                ("write", []) => {
                    readonly_write_lock::check(cx, expr, recv);
                },
                ("zip", [arg]) => {
                    if let ExprKind::MethodCall(name, iter_recv, [], _) = recv.kind
                        && name.ident.name == sym::iter
                    {
                        range_zip_with_len::check(cx, expr, iter_recv, arg);
                    }
                },
                _ => {},
            }
        }
    }
}

fn check_is_some_is_none(cx: &LateContext<'_>, expr: &Expr<'_>, recv: &Expr<'_>, is_some: bool) {
    if let Some((name @ ("find" | "position" | "rposition"), f_recv, [arg], span, _)) = method_call(recv) {
        search_is_some::check(cx, expr, name, is_some, f_recv, arg, recv, span);
    }
}

/// Used for `lint_binary_expr_with_method_call`.
#[derive(Copy, Clone)]
struct BinaryExprInfo<'a> {
    expr: &'a hir::Expr<'a>,
    chain: &'a hir::Expr<'a>,
    other: &'a hir::Expr<'a>,
    eq: bool,
}

/// Checks for the `CHARS_NEXT_CMP` and `CHARS_LAST_CMP` lints.
fn lint_binary_expr_with_method_call(cx: &LateContext<'_>, info: &mut BinaryExprInfo<'_>) {
    macro_rules! lint_with_both_lhs_and_rhs {
        ($func:expr, $cx:expr, $info:ident) => {
            if !$func($cx, $info) {
                ::std::mem::swap(&mut $info.chain, &mut $info.other);
                if $func($cx, $info) {
                    return;
                }
            }
        };
    }

    lint_with_both_lhs_and_rhs!(chars_next_cmp::check, cx, info);
    lint_with_both_lhs_and_rhs!(chars_last_cmp::check, cx, info);
    lint_with_both_lhs_and_rhs!(chars_next_cmp_with_unwrap::check, cx, info);
    lint_with_both_lhs_and_rhs!(chars_last_cmp_with_unwrap::check, cx, info);
}

const FN_HEADER: hir::FnHeader = hir::FnHeader {
    unsafety: hir::Unsafety::Normal,
    constness: hir::Constness::NotConst,
    asyncness: hir::IsAsync::NotAsync,
    abi: rustc_target::spec::abi::Abi::Rust,
};

struct ShouldImplTraitCase {
    trait_name: &'static str,
    method_name: &'static str,
    param_count: usize,
    fn_header: hir::FnHeader,
    // implicit self kind expected (none, self, &self, ...)
    self_kind: SelfKind,
    // checks against the output type
    output_type: OutType,
    // certain methods with explicit lifetimes can't implement the equivalent trait method
    lint_explicit_lifetime: bool,
}
impl ShouldImplTraitCase {
    const fn new(
        trait_name: &'static str,
        method_name: &'static str,
        param_count: usize,
        fn_header: hir::FnHeader,
        self_kind: SelfKind,
        output_type: OutType,
        lint_explicit_lifetime: bool,
    ) -> ShouldImplTraitCase {
        ShouldImplTraitCase {
            trait_name,
            method_name,
            param_count,
            fn_header,
            self_kind,
            output_type,
            lint_explicit_lifetime,
        }
    }

    fn lifetime_param_cond(&self, impl_item: &hir::ImplItem<'_>) -> bool {
        self.lint_explicit_lifetime
            || !impl_item.generics.params.iter().any(|p| {
                matches!(
                    p.kind,
                    hir::GenericParamKind::Lifetime {
                        kind: hir::LifetimeParamKind::Explicit
                    }
                )
            })
    }
}

#[rustfmt::skip]
const TRAIT_METHODS: [ShouldImplTraitCase; 30] = [
    ShouldImplTraitCase::new("std::ops::Add", "add",  2,  FN_HEADER,  SelfKind::Value,  OutType::Any, true),
    ShouldImplTraitCase::new("std::convert::AsMut", "as_mut",  1,  FN_HEADER,  SelfKind::RefMut,  OutType::Ref, true),
    ShouldImplTraitCase::new("std::convert::AsRef", "as_ref",  1,  FN_HEADER,  SelfKind::Ref,  OutType::Ref, true),
    ShouldImplTraitCase::new("std::ops::BitAnd", "bitand",  2,  FN_HEADER,  SelfKind::Value,  OutType::Any, true),
    ShouldImplTraitCase::new("std::ops::BitOr", "bitor",  2,  FN_HEADER,  SelfKind::Value,  OutType::Any, true),
    ShouldImplTraitCase::new("std::ops::BitXor", "bitxor",  2,  FN_HEADER,  SelfKind::Value,  OutType::Any, true),
    ShouldImplTraitCase::new("std::borrow::Borrow", "borrow",  1,  FN_HEADER,  SelfKind::Ref,  OutType::Ref, true),
    ShouldImplTraitCase::new("std::borrow::BorrowMut", "borrow_mut",  1,  FN_HEADER,  SelfKind::RefMut,  OutType::Ref, true),
    ShouldImplTraitCase::new("std::clone::Clone", "clone",  1,  FN_HEADER,  SelfKind::Ref,  OutType::Any, true),
    ShouldImplTraitCase::new("std::cmp::Ord", "cmp",  2,  FN_HEADER,  SelfKind::Ref,  OutType::Any, true),
    ShouldImplTraitCase::new("std::default::Default", "default",  0,  FN_HEADER,  SelfKind::No,  OutType::Any, true),
    ShouldImplTraitCase::new("std::ops::Deref", "deref",  1,  FN_HEADER,  SelfKind::Ref,  OutType::Ref, true),
    ShouldImplTraitCase::new("std::ops::DerefMut", "deref_mut",  1,  FN_HEADER,  SelfKind::RefMut,  OutType::Ref, true),
    ShouldImplTraitCase::new("std::ops::Div", "div",  2,  FN_HEADER,  SelfKind::Value,  OutType::Any, true),
    ShouldImplTraitCase::new("std::ops::Drop", "drop",  1,  FN_HEADER,  SelfKind::RefMut,  OutType::Unit, true),
    ShouldImplTraitCase::new("std::cmp::PartialEq", "eq",  2,  FN_HEADER,  SelfKind::Ref,  OutType::Bool, true),
    ShouldImplTraitCase::new("std::iter::FromIterator", "from_iter",  1,  FN_HEADER,  SelfKind::No,  OutType::Any, true),
    ShouldImplTraitCase::new("std::str::FromStr", "from_str",  1,  FN_HEADER,  SelfKind::No,  OutType::Any, true),
    ShouldImplTraitCase::new("std::hash::Hash", "hash",  2,  FN_HEADER,  SelfKind::Ref,  OutType::Unit, true),
    ShouldImplTraitCase::new("std::ops::Index", "index",  2,  FN_HEADER,  SelfKind::Ref,  OutType::Ref, true),
    ShouldImplTraitCase::new("std::ops::IndexMut", "index_mut",  2,  FN_HEADER,  SelfKind::RefMut,  OutType::Ref, true),
    ShouldImplTraitCase::new("std::iter::IntoIterator", "into_iter",  1,  FN_HEADER,  SelfKind::Value,  OutType::Any, true),
    ShouldImplTraitCase::new("std::ops::Mul", "mul",  2,  FN_HEADER,  SelfKind::Value,  OutType::Any, true),
    ShouldImplTraitCase::new("std::ops::Neg", "neg",  1,  FN_HEADER,  SelfKind::Value,  OutType::Any, true),
    ShouldImplTraitCase::new("std::iter::Iterator", "next",  1,  FN_HEADER,  SelfKind::RefMut,  OutType::Any, false),
    ShouldImplTraitCase::new("std::ops::Not", "not",  1,  FN_HEADER,  SelfKind::Value,  OutType::Any, true),
    ShouldImplTraitCase::new("std::ops::Rem", "rem",  2,  FN_HEADER,  SelfKind::Value,  OutType::Any, true),
    ShouldImplTraitCase::new("std::ops::Shl", "shl",  2,  FN_HEADER,  SelfKind::Value,  OutType::Any, true),
    ShouldImplTraitCase::new("std::ops::Shr", "shr",  2,  FN_HEADER,  SelfKind::Value,  OutType::Any, true),
    ShouldImplTraitCase::new("std::ops::Sub", "sub",  2,  FN_HEADER,  SelfKind::Value,  OutType::Any, true),
];

#[derive(Clone, Copy, PartialEq, Eq, Debug)]
enum SelfKind {
    Value,
    Ref,
    RefMut,
    No, // When we want the first argument type to be different than `Self`
}

impl SelfKind {
    fn matches<'a>(self, cx: &LateContext<'a>, parent_ty: Ty<'a>, ty: Ty<'a>) -> bool {
        fn matches_value<'a>(cx: &LateContext<'a>, parent_ty: Ty<'a>, ty: Ty<'a>) -> bool {
            if ty == parent_ty {
                true
            } else if ty.is_box() {
                ty.boxed_ty() == parent_ty
            } else if is_type_diagnostic_item(cx, ty, sym::Rc) || is_type_diagnostic_item(cx, ty, sym::Arc) {
                if let ty::Adt(_, args) = ty.kind() {
                    args.types().next().map_or(false, |t| t == parent_ty)
                } else {
                    false
                }
            } else {
                false
            }
        }

        fn matches_ref<'a>(cx: &LateContext<'a>, mutability: hir::Mutability, parent_ty: Ty<'a>, ty: Ty<'a>) -> bool {
            if let ty::Ref(_, t, m) = *ty.kind() {
                return m == mutability && t == parent_ty;
            }

            let trait_sym = match mutability {
                hir::Mutability::Not => sym::AsRef,
                hir::Mutability::Mut => sym::AsMut,
            };

            let Some(trait_def_id) = cx.tcx.get_diagnostic_item(trait_sym) else {
                return false;
            };
            implements_trait(cx, ty, trait_def_id, &[parent_ty.into()])
        }

        fn matches_none<'a>(cx: &LateContext<'a>, parent_ty: Ty<'a>, ty: Ty<'a>) -> bool {
            !matches_value(cx, parent_ty, ty)
                && !matches_ref(cx, hir::Mutability::Not, parent_ty, ty)
                && !matches_ref(cx, hir::Mutability::Mut, parent_ty, ty)
        }

        match self {
            Self::Value => matches_value(cx, parent_ty, ty),
            Self::Ref => matches_ref(cx, hir::Mutability::Not, parent_ty, ty) || ty == parent_ty && is_copy(cx, ty),
            Self::RefMut => matches_ref(cx, hir::Mutability::Mut, parent_ty, ty),
            Self::No => matches_none(cx, parent_ty, ty),
        }
    }

    #[must_use]
    fn description(self) -> &'static str {
        match self {
            Self::Value => "`self` by value",
            Self::Ref => "`self` by reference",
            Self::RefMut => "`self` by mutable reference",
            Self::No => "no `self`",
        }
    }
}

#[derive(Clone, Copy)]
enum OutType {
    Unit,
    Bool,
    Any,
    Ref,
}

impl OutType {
    fn matches(self, ty: &hir::FnRetTy<'_>) -> bool {
        let is_unit = |ty: &hir::Ty<'_>| matches!(ty.kind, hir::TyKind::Tup(&[]));
        match (self, ty) {
            (Self::Unit, &hir::FnRetTy::DefaultReturn(_)) => true,
            (Self::Unit, &hir::FnRetTy::Return(ty)) if is_unit(ty) => true,
            (Self::Bool, &hir::FnRetTy::Return(ty)) if is_bool(ty) => true,
            (Self::Any, &hir::FnRetTy::Return(ty)) if !is_unit(ty) => true,
            (Self::Ref, &hir::FnRetTy::Return(ty)) => matches!(ty.kind, hir::TyKind::Ref(_, _)),
            _ => false,
        }
    }
}

fn fn_header_equals(expected: hir::FnHeader, actual: hir::FnHeader) -> bool {
    expected.constness == actual.constness
        && expected.unsafety == actual.unsafety
        && expected.asyncness == actual.asyncness
}<|MERGE_RESOLUTION|>--- conflicted
+++ resolved
@@ -3757,7 +3757,6 @@
 
 declare_clippy_lint! {
     /// ### What it does
-<<<<<<< HEAD
     /// Checks for unnecessary calls to `min()`
     ///
     /// ### Why is this bad?
@@ -3778,8 +3777,7 @@
 }
 
 declare_clippy_lint! {
-=======
->>>>>>> 8b224712
+    /// ### What it does
     /// Checks for iterators of `Result`s using `.filter(Result::is_ok).map(Result::unwrap)` that may
     /// be replaced with a `.flatten()` call.
     ///
