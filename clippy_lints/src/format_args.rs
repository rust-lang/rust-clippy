use arrayvec::ArrayVec;
use clippy_config::Conf;
use clippy_utils::diagnostics::{span_lint_and_sugg, span_lint_and_then};
use clippy_utils::macros::{
    FormatArgsStorage, FormatParamUsage, MacroCall, find_format_arg_expr, format_arg_removal_span,
    format_placeholder_format_span, is_assert_macro, is_format_macro, is_panic, matching_root_macro_call,
    root_macro_call_first_node,
};
use clippy_utils::msrvs::{self, Msrv};
use clippy_utils::source::{SpanRangeExt, snippet};
use clippy_utils::ty::{implements_trait, is_type_lang_item};
<<<<<<< HEAD
use clippy_utils::{is_diag_trait_item, is_from_proc_macro};
=======
use clippy_utils::{is_diag_trait_item, is_from_proc_macro, is_in_test};
>>>>>>> f2feb0f1
use itertools::Itertools;
use rustc_ast::{
    FormatArgPosition, FormatArgPositionKind, FormatArgsPiece, FormatArgumentKind, FormatCount, FormatOptions,
    FormatPlaceholder, FormatTrait,
};
use rustc_attr_parsing::RustcVersion;
use rustc_data_structures::fx::FxHashMap;
use rustc_errors::Applicability;
use rustc_errors::SuggestionStyle::{CompletelyHidden, ShowCode};
use rustc_hir::{Expr, ExprKind, LangItem};
use rustc_lint::{LateContext, LateLintPass, LintContext};
use rustc_middle::ty::adjustment::{Adjust, Adjustment};
use rustc_middle::ty::{List, Ty, TyCtxt};
use rustc_session::impl_lint_pass;
use rustc_span::edition::Edition::Edition2021;
use rustc_span::{Span, Symbol, sym};

declare_clippy_lint! {
    /// ### What it does
    /// Detects `format!` within the arguments of another macro that does
    /// formatting such as `format!` itself, `write!` or `println!`. Suggests
    /// inlining the `format!` call.
    ///
    /// ### Why is this bad?
    /// The recommended code is both shorter and avoids a temporary allocation.
    ///
    /// ### Example
    /// ```no_run
    /// # use std::panic::Location;
    /// println!("error: {}", format!("something failed at {}", Location::caller()));
    /// ```
    /// Use instead:
    /// ```no_run
    /// # use std::panic::Location;
    /// println!("error: something failed at {}", Location::caller());
    /// ```
    #[clippy::version = "1.58.0"]
    pub FORMAT_IN_FORMAT_ARGS,
    perf,
    "`format!` used in a macro that does formatting"
}

declare_clippy_lint! {
    /// ### What it does
    /// Checks for `Debug` formatting (`{:?}`) applied to an `OsStr` or `Path`.
    ///
    /// ### Why is this bad?
    /// Rust doesn't guarantee what `Debug` formatting looks like, and it could
    /// change in the future. `OsStr`s and `Path`s can be `Display` formatted
    /// using their `display` methods.
    ///
    /// Furthermore, with `Debug` formatting, certain characters are escaped.
    /// Thus, a `Debug` formatted `Path` is less likely to be clickable.
    ///
    /// ### Example
    /// ```no_run
    /// # use std::path::Path;
    /// let path = Path::new("...");
    /// println!("The path is {:?}", path);
    /// ```
    /// Use instead:
    /// ```no_run
    /// # use std::path::Path;
    /// let path = Path::new("…");
    /// println!("The path is {}", path.display());
    /// ```
    #[clippy::version = "1.87.0"]
    pub UNNECESSARY_DEBUG_FORMATTING,
    pedantic,
    "`Debug` formatting applied to an `OsStr` or `Path` when `.display()` is available"
}

declare_clippy_lint! {
    /// ### What it does
    /// Checks for [`ToString::to_string`](https://doc.rust-lang.org/std/string/trait.ToString.html#tymethod.to_string)
    /// applied to a type that implements [`Display`](https://doc.rust-lang.org/std/fmt/trait.Display.html)
    /// in a macro that does formatting.
    ///
    /// ### Why is this bad?
    /// Since the type implements `Display`, the use of `to_string` is
    /// unnecessary.
    ///
    /// ### Example
    /// ```no_run
    /// # use std::panic::Location;
    /// println!("error: something failed at {}", Location::caller().to_string());
    /// ```
    /// Use instead:
    /// ```no_run
    /// # use std::panic::Location;
    /// println!("error: something failed at {}", Location::caller());
    /// ```
    #[clippy::version = "1.58.0"]
    pub TO_STRING_IN_FORMAT_ARGS,
    perf,
    "`to_string` applied to a type that implements `Display` in format args"
}

declare_clippy_lint! {
    /// ### What it does
    /// Detect when a variable is not inlined in a format string,
    /// and suggests to inline it.
    ///
    /// ### Why is this bad?
    /// Non-inlined code is slightly more difficult to read and understand,
    /// as it requires arguments to be matched against the format string.
    /// The inlined syntax, where allowed, is simpler.
    ///
    /// ### Example
    /// ```no_run
    /// # let var = 42;
    /// # let width = 1;
    /// # let prec = 2;
    /// format!("{}", var);
    /// format!("{v:?}", v = var);
    /// format!("{0} {0}", var);
    /// format!("{0:1$}", var, width);
    /// format!("{:.*}", prec, var);
    /// ```
    /// Use instead:
    /// ```no_run
    /// # let var = 42;
    /// # let width = 1;
    /// # let prec = 2;
    /// format!("{var}");
    /// format!("{var:?}");
    /// format!("{var} {var}");
    /// format!("{var:width$}");
    /// format!("{var:.prec$}");
    /// ```
    ///
    /// If allow-mixed-uninlined-format-args is set to false in clippy.toml,
    /// the following code will also trigger the lint:
    /// ```no_run
    /// # let var = 42;
    /// format!("{} {}", var, 1+2);
    /// ```
    /// Use instead:
    /// ```no_run
    /// # let var = 42;
    /// format!("{var} {}", 1+2);
    /// ```
    ///
    /// ### Known Problems
    ///
    /// If a format string contains a numbered argument that cannot be inlined
    /// nothing will be suggested, e.g. `println!("{0}={1}", var, 1+2)`.
    #[clippy::version = "1.66.0"]
    pub UNINLINED_FORMAT_ARGS,
    pedantic,
    "using non-inlined variables in `format!` calls"
}

declare_clippy_lint! {
    /// ### What it does
    /// Detects [formatting parameters] that have no effect on the output of
    /// `format!()`, `println!()` or similar macros.
    ///
    /// ### Why is this bad?
    /// Shorter format specifiers are easier to read, it may also indicate that
    /// an expected formatting operation such as adding padding isn't happening.
    ///
    /// ### Example
    /// ```no_run
    /// println!("{:.}", 1.0);
    ///
    /// println!("not padded: {:5}", format_args!("..."));
    /// ```
    /// Use instead:
    /// ```no_run
    /// println!("{}", 1.0);
    ///
    /// println!("not padded: {}", format_args!("..."));
    /// // OR
    /// println!("padded: {:5}", format!("..."));
    /// ```
    ///
    /// [formatting parameters]: https://doc.rust-lang.org/std/fmt/index.html#formatting-parameters
    #[clippy::version = "1.66.0"]
    pub UNUSED_FORMAT_SPECS,
    complexity,
    "use of a format specifier that has no effect"
}

impl_lint_pass!(FormatArgs<'_> => [
    FORMAT_IN_FORMAT_ARGS,
    TO_STRING_IN_FORMAT_ARGS,
    UNINLINED_FORMAT_ARGS,
    UNNECESSARY_DEBUG_FORMATTING,
    UNUSED_FORMAT_SPECS,
]);

#[allow(clippy::struct_field_names)]
pub struct FormatArgs<'tcx> {
    format_args: FormatArgsStorage,
    msrv: Msrv,
    ignore_mixed: bool,
    ty_msrv_map: FxHashMap<Ty<'tcx>, Option<RustcVersion>>,
}

impl<'tcx> FormatArgs<'tcx> {
    pub fn new(tcx: TyCtxt<'tcx>, conf: &'static Conf, format_args: FormatArgsStorage) -> Self {
        let ty_msrv_map = make_ty_msrv_map(tcx);
        Self {
            format_args,
            msrv: conf.msrv,
            ignore_mixed: conf.allow_mixed_uninlined_format_args,
            ty_msrv_map,
        }
    }
}

impl<'tcx> LateLintPass<'tcx> for FormatArgs<'tcx> {
    fn check_expr(&mut self, cx: &LateContext<'tcx>, expr: &'tcx Expr<'tcx>) {
        if let Some(macro_call) = root_macro_call_first_node(cx, expr)
            && is_format_macro(cx, macro_call.def_id)
            && let Some(format_args) = self.format_args.get(cx, expr, macro_call.expn)
        {
            let linter = FormatArgsExpr {
                cx,
                expr,
                macro_call: &macro_call,
                format_args,
                ignore_mixed: self.ignore_mixed,
                msrv: &self.msrv,
                ty_msrv_map: &self.ty_msrv_map,
            };

            linter.check_templates();

            if self.msrv.meets(cx, msrvs::FORMAT_ARGS_CAPTURE) {
                linter.check_uninlined_args();
            }
        }
    }
}

struct FormatArgsExpr<'a, 'tcx> {
    cx: &'a LateContext<'tcx>,
    expr: &'tcx Expr<'tcx>,
    macro_call: &'a MacroCall,
    format_args: &'a rustc_ast::FormatArgs,
    ignore_mixed: bool,
    msrv: &'a Msrv,
    ty_msrv_map: &'a FxHashMap<Ty<'tcx>, Option<RustcVersion>>,
}

impl<'tcx> FormatArgsExpr<'_, 'tcx> {
    fn check_templates(&self) {
        for piece in &self.format_args.template {
            if let FormatArgsPiece::Placeholder(placeholder) = piece
                && let Ok(index) = placeholder.argument.index
                && let Some(arg) = self.format_args.arguments.all_args().get(index)
                && let Some(arg_expr) = find_format_arg_expr(self.expr, arg)
            {
                self.check_unused_format_specifier(placeholder, arg_expr);

                if placeholder.format_trait == FormatTrait::Display
                    && placeholder.format_options == FormatOptions::default()
                    && !self.is_aliased(index)
                {
                    let name = self.cx.tcx.item_name(self.macro_call.def_id);
                    self.check_format_in_format_args(name, arg_expr);
                    self.check_to_string_in_format_args(name, arg_expr);
                }

                if placeholder.format_trait == FormatTrait::Debug {
                    let name = self.cx.tcx.item_name(self.macro_call.def_id);
                    self.check_unnecessary_debug_formatting(name, arg_expr);
                }
            }
        }
    }

    fn check_unused_format_specifier(&self, placeholder: &FormatPlaceholder, arg: &Expr<'_>) {
        let options = &placeholder.format_options;

        if let Some(placeholder_span) = placeholder.span
            && *options != FormatOptions::default()
            && let ty = self.cx.typeck_results().expr_ty(arg).peel_refs()
            && is_type_lang_item(self.cx, ty, LangItem::FormatArguments)
        {
            span_lint_and_then(
                self.cx,
                UNUSED_FORMAT_SPECS,
                placeholder_span,
                "format specifiers have no effect on `format_args!()`",
                |diag| {
                    let mut suggest_format = |spec| {
                        let message = format!("for the {spec} to apply consider using `format!()`");

                        if let Some(mac_call) = matching_root_macro_call(self.cx, arg.span, sym::format_args_macro) {
                            diag.span_suggestion(
                                self.cx.sess().source_map().span_until_char(mac_call.span, '!'),
                                message,
                                "format",
                                Applicability::MaybeIncorrect,
                            );
                        } else {
                            diag.help(message);
                        }
                    };

                    if options.width.is_some() {
                        suggest_format("width");
                    }

                    if options.precision.is_some() {
                        suggest_format("precision");
                    }

                    if let Some(format_span) = format_placeholder_format_span(placeholder) {
                        diag.span_suggestion_verbose(
                            format_span,
                            "if the current behavior is intentional, remove the format specifiers",
                            "",
                            Applicability::MaybeIncorrect,
                        );
                    }
                },
            );
        }
    }

    fn check_uninlined_args(&self) {
        if self.format_args.span.from_expansion() {
            return;
        }
        if self.macro_call.span.edition() < Edition2021
            && (is_panic(self.cx, self.macro_call.def_id) || is_assert_macro(self.cx, self.macro_call.def_id))
        {
            // panic!, assert!, and debug_assert! before 2021 edition considers a single string argument as
            // non-format
            return;
        }

        let mut fixes = Vec::new();
        // If any of the arguments are referenced by an index number,
        // and that argument is not a simple variable and cannot be inlined,
        // we cannot remove any other arguments in the format string,
        // because the index numbers might be wrong after inlining.
        // Example of an un-inlinable format:  print!("{}{1}", foo, 2)
        for (pos, usage) in self.format_arg_positions() {
            if !self.check_one_arg(pos, usage, &mut fixes) {
                return;
            }
        }

        if fixes.is_empty() {
            return;
        }

        // multiline span display suggestion is sometimes broken: https://github.com/rust-lang/rust/pull/102729#discussion_r988704308
        // in those cases, make the code suggestion hidden
        let multiline_fix = fixes
            .iter()
            .any(|(span, _)| self.cx.sess().source_map().is_multiline(*span));

        // Suggest removing each argument only once, for example in `format!("{0} {0}", arg)`.
        fixes.sort_unstable_by_key(|(span, _)| *span);
        fixes.dedup_by_key(|(span, _)| *span);

        span_lint_and_then(
            self.cx,
            UNINLINED_FORMAT_ARGS,
            self.macro_call.span,
            "variables can be used directly in the `format!` string",
            |diag| {
                diag.multipart_suggestion_with_style(
                    "change this to",
                    fixes,
                    Applicability::MachineApplicable,
                    if multiline_fix { CompletelyHidden } else { ShowCode },
                );
            },
        );
    }

    fn check_one_arg(&self, pos: &FormatArgPosition, usage: FormatParamUsage, fixes: &mut Vec<(Span, String)>) -> bool {
        let index = pos.index.unwrap();
        let arg = &self.format_args.arguments.all_args()[index];

        if !matches!(arg.kind, FormatArgumentKind::Captured(_))
            && let rustc_ast::ExprKind::Path(None, path) = &arg.expr.kind
            && let [segment] = path.segments.as_slice()
            && segment.args.is_none()
            && let Some(arg_span) = format_arg_removal_span(self.format_args, index)
            && let Some(pos_span) = pos.span
        {
            let replacement = match usage {
                FormatParamUsage::Argument => segment.ident.name.to_string(),
                FormatParamUsage::Width => format!("{}$", segment.ident.name),
                FormatParamUsage::Precision => format!(".{}$", segment.ident.name),
            };
            fixes.push((pos_span, replacement));
            fixes.push((arg_span, String::new()));
            true // successful inlining, continue checking
        } else {
            // Do not continue inlining (return false) in case
            // * if we can't inline a numbered argument, e.g. `print!("{0} ...", foo.bar, ...)`
            // * if allow_mixed_uninlined_format_args is false and this arg hasn't been inlined already
            pos.kind != FormatArgPositionKind::Number
                && (!self.ignore_mixed || matches!(arg.kind, FormatArgumentKind::Captured(_)))
        }
    }

    fn check_format_in_format_args(&self, name: Symbol, arg: &Expr<'_>) {
        let expn_data = arg.span.ctxt().outer_expn_data();
        if expn_data.call_site.from_expansion() {
            return;
        }
        let Some(mac_id) = expn_data.macro_def_id else { return };
        if !self.cx.tcx.is_diagnostic_item(sym::format_macro, mac_id) {
            return;
        }
        span_lint_and_then(
            self.cx,
            FORMAT_IN_FORMAT_ARGS,
            self.macro_call.span,
            format!("`format!` in `{name}!` args"),
            |diag| {
                diag.help(format!(
                    "combine the `format!(..)` arguments with the outer `{name}!(..)` call"
                ));
                diag.help("or consider changing `format!` to `format_args!`");
            },
        );
    }

    fn check_to_string_in_format_args(&self, name: Symbol, value: &Expr<'_>) {
        let cx = self.cx;
        if !value.span.from_expansion()
            && let ExprKind::MethodCall(_, receiver, [], to_string_span) = value.kind
            && let Some(method_def_id) = cx.typeck_results().type_dependent_def_id(value.hir_id)
            && is_diag_trait_item(cx, method_def_id, sym::ToString)
            && let receiver_ty = cx.typeck_results().expr_ty(receiver)
            && let Some(display_trait_id) = cx.tcx.get_diagnostic_item(sym::Display)
            && let (n_needed_derefs, target) =
                count_needed_derefs(receiver_ty, cx.typeck_results().expr_adjustments(receiver).iter())
            && implements_trait(cx, target, display_trait_id, &[])
            && let Some(sized_trait_id) = cx.tcx.lang_items().sized_trait()
            && let Some(receiver_snippet) = receiver.span.source_callsite().get_source_text(cx)
        {
            let needs_ref = !implements_trait(cx, receiver_ty, sized_trait_id, &[]);
            if n_needed_derefs == 0 && !needs_ref {
                span_lint_and_sugg(
                    cx,
                    TO_STRING_IN_FORMAT_ARGS,
                    to_string_span.with_lo(receiver.span.source_callsite().hi()),
                    format!("`to_string` applied to a type that implements `Display` in `{name}!` args"),
                    "remove this",
                    String::new(),
                    Applicability::MachineApplicable,
                );
            } else {
                span_lint_and_sugg(
                    cx,
                    TO_STRING_IN_FORMAT_ARGS,
                    value.span,
                    format!("`to_string` applied to a type that implements `Display` in `{name}!` args"),
                    "use this",
                    format!(
                        "{}{:*>n_needed_derefs$}{receiver_snippet}",
                        if needs_ref { "&" } else { "" },
                        ""
                    ),
                    Applicability::MachineApplicable,
                );
            }
        }
    }

    fn check_unnecessary_debug_formatting(&self, name: Symbol, value: &Expr<'tcx>) {
        let cx = self.cx;
<<<<<<< HEAD
        if !value.span.from_expansion()
=======
        if !is_in_test(cx.tcx, value.hir_id)
            && !value.span.from_expansion()
>>>>>>> f2feb0f1
            && !is_from_proc_macro(cx, value)
            && let ty = cx.typeck_results().expr_ty(value)
            && self.can_display_format(ty)
        {
            let snippet = snippet(cx.sess(), value.span, "..");
            span_lint_and_then(
                cx,
                UNNECESSARY_DEBUG_FORMATTING,
                value.span,
                format!("unnecessary `Debug` formatting in `{name}!` args"),
                |diag| {
                    diag.help(format!(
                        "use `Display` formatting and change this to `{snippet}.display()`"
                    ));
                    diag.note(
                        "switching to `Display` formatting will change how the value is shown; \
                         escaped characters will no longer be escaped and surrounding quotes will \
                         be removed",
                    );
                },
            );
        }
    }

    fn format_arg_positions(&self) -> impl Iterator<Item = (&FormatArgPosition, FormatParamUsage)> {
        self.format_args.template.iter().flat_map(|piece| match piece {
            FormatArgsPiece::Placeholder(placeholder) => {
                let mut positions = ArrayVec::<_, 3>::new();

                positions.push((&placeholder.argument, FormatParamUsage::Argument));
                if let Some(FormatCount::Argument(position)) = &placeholder.format_options.width {
                    positions.push((position, FormatParamUsage::Width));
                }
                if let Some(FormatCount::Argument(position)) = &placeholder.format_options.precision {
                    positions.push((position, FormatParamUsage::Precision));
                }

                positions
            },
            FormatArgsPiece::Literal(_) => ArrayVec::new(),
        })
    }

    /// Returns true if the format argument at `index` is referred to by multiple format params
    fn is_aliased(&self, index: usize) -> bool {
        self.format_arg_positions()
            .filter(|(position, _)| position.index == Ok(index))
            .at_most_one()
            .is_err()
    }

    fn can_display_format(&self, ty: Ty<'tcx>) -> bool {
        let ty = ty.peel_refs();

        if let Some(msrv) = self.ty_msrv_map.get(&ty)
            && msrv.is_none_or(|msrv| self.msrv.meets(self.cx, msrv))
        {
            return true;
        }

        // Even if `ty` is not in `self.ty_msrv_map`, check whether `ty` implements `Deref` with
        // a `Target` that is in `self.ty_msrv_map`.
        if let Some(deref_trait_id) = self.cx.tcx.lang_items().deref_trait()
            && implements_trait(self.cx, ty, deref_trait_id, &[])
            && let Some(target_ty) = self.cx.get_associated_type(ty, deref_trait_id, "Target")
            && let Some(msrv) = self.ty_msrv_map.get(&target_ty)
            && msrv.is_none_or(|msrv| self.msrv.meets(self.cx, msrv))
        {
            return true;
        }

        false
    }
}

fn make_ty_msrv_map(tcx: TyCtxt<'_>) -> FxHashMap<Ty<'_>, Option<RustcVersion>> {
    [(sym::OsStr, Some(msrvs::OS_STR_DISPLAY)), (sym::Path, None)]
        .into_iter()
        .filter_map(|(name, feature)| {
            tcx.get_diagnostic_item(name).map(|def_id| {
                let ty = Ty::new_adt(tcx, tcx.adt_def(def_id), List::empty());
                (ty, feature)
            })
        })
        .collect()
}

fn count_needed_derefs<'tcx, I>(mut ty: Ty<'tcx>, mut iter: I) -> (usize, Ty<'tcx>)
where
    I: Iterator<Item = &'tcx Adjustment<'tcx>>,
{
    let mut n_total = 0;
    let mut n_needed = 0;
    loop {
        if let Some(Adjustment {
            kind: Adjust::Deref(overloaded_deref),
            target,
        }) = iter.next()
        {
            n_total += 1;
            if overloaded_deref.is_some() {
                n_needed = n_total;
            }
            ty = *target;
        } else {
            return (n_needed, ty);
        }
    }
}<|MERGE_RESOLUTION|>--- conflicted
+++ resolved
@@ -9,11 +9,7 @@
 use clippy_utils::msrvs::{self, Msrv};
 use clippy_utils::source::{SpanRangeExt, snippet};
 use clippy_utils::ty::{implements_trait, is_type_lang_item};
-<<<<<<< HEAD
-use clippy_utils::{is_diag_trait_item, is_from_proc_macro};
-=======
 use clippy_utils::{is_diag_trait_item, is_from_proc_macro, is_in_test};
->>>>>>> f2feb0f1
 use itertools::Itertools;
 use rustc_ast::{
     FormatArgPosition, FormatArgPositionKind, FormatArgsPiece, FormatArgumentKind, FormatCount, FormatOptions,
@@ -488,12 +484,8 @@
 
     fn check_unnecessary_debug_formatting(&self, name: Symbol, value: &Expr<'tcx>) {
         let cx = self.cx;
-<<<<<<< HEAD
-        if !value.span.from_expansion()
-=======
         if !is_in_test(cx.tcx, value.hir_id)
             && !value.span.from_expansion()
->>>>>>> f2feb0f1
             && !is_from_proc_macro(cx, value)
             && let ty = cx.typeck_results().expr_ty(value)
             && self.can_display_format(ty)
