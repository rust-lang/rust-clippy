// error-pattern:cargo-clippy

#![feature(box_syntax)]
#![feature(rustc_private)]
#![feature(slice_patterns)]
#![feature(stmt_expr_attributes)]
#![feature(range_contains)]
#![feature(macro_vis_matcher)]
#![allow(unknown_lints, indexing_slicing, shadow_reuse, missing_docs_in_private_items)]
#![recursion_limit = "256"]
#![allow(stable_features)]
#![feature(iterator_find_map)]
#![feature(macro_at_most_once_rep)]
#![feature(rust_2018_preview)]

extern crate cargo_metadata;
#[macro_use]
extern crate rustc;
extern crate rustc_target;
extern crate rustc_typeck;
extern crate syntax;
extern crate syntax_pos;

extern crate toml;

// for unicode nfc normalization

extern crate unicode_normalization;

// for semver check in attrs.rs

extern crate semver;

// for regex checking

extern crate regex_syntax;

// for finding minimal boolean expressions

extern crate quine_mc_cluskey;

extern crate rustc_errors;
extern crate rustc_plugin;

#[macro_use]
extern crate matches as matches_macro;

extern crate serde;
#[macro_use]
extern crate serde_derive;

#[macro_use]
extern crate lazy_static;

extern crate itertools;
extern crate pulldown_cmark;
extern crate url;

#[macro_use]
extern crate if_chain;

macro_rules! declare_clippy_lint {
    { pub $name:tt, style, $description:tt } => {
        declare_lint! { pub $name, Warn, $description }
    };
    { pub $name:tt, correctness, $description:tt } => {
        declare_lint! { pub $name, Deny, $description }
    };
    { pub $name:tt, complexity, $description:tt } => {
        declare_lint! { pub $name, Warn, $description }
    };
    { pub $name:tt, perf, $description:tt } => {
        declare_lint! { pub $name, Warn, $description }
    };
    { pub $name:tt, pedantic, $description:tt } => {
        declare_lint! { pub $name, Allow, $description }
    };
    { pub $name:tt, restriction, $description:tt } => {
        declare_lint! { pub $name, Allow, $description }
    };
    { pub $name:tt, cargo, $description:tt } => {
        declare_lint! { pub $name, Allow, $description }
    };
    { pub $name:tt, nursery, $description:tt } => {
        declare_lint! { pub $name, Allow, $description }
    };
    { pub $name:tt, internal, $description:tt } => {
        declare_lint! { pub $name, Allow, $description }
    };
    { pub $name:tt, internal_warn, $description:tt } => {
        declare_lint! { pub $name, Warn, $description }
    };
}

pub mod consts;
#[macro_use]
pub mod utils;

// begin lints modules, do not remove this comment, it’s used in `update_lints`
pub mod approx_const;
pub mod arithmetic;
pub mod array_indexing;
pub mod assign_ops;
pub mod attrs;
pub mod bit_mask;
pub mod blacklisted_name;
pub mod block_in_if_condition;
pub mod booleans;
pub mod bytecount;
pub mod collapsible_if;
pub mod const_static_lifetime;
pub mod copies;
pub mod cyclomatic_complexity;
pub mod derive;
pub mod doc;
pub mod double_comparison;
pub mod double_parens;
pub mod drop_forget_ref;
pub mod else_if_without_else;
pub mod empty_enum;
pub mod entry;
pub mod enum_clike;
pub mod enum_glob_use;
pub mod enum_variants;
pub mod eq_op;
pub mod erasing_op;
pub mod escape;
pub mod eta_reduction;
pub mod eval_order_dependence;
pub mod excessive_precision;
pub mod explicit_write;
pub mod fallible_impl_from;
pub mod format;
pub mod formatting;
pub mod functions;
pub mod identity_conversion;
pub mod identity_op;
pub mod if_let_redundant_pattern_matching;
pub mod if_not_else;
pub mod infallible_destructuring_match;
pub mod infinite_iter;
pub mod inherent_impl;
pub mod inline_fn_without_body;
pub mod int_plus_one;
pub mod invalid_ref;
pub mod items_after_statements;
pub mod large_enum_variant;
pub mod len_zero;
pub mod let_if_seq;
pub mod lifetimes;
pub mod literal_representation;
pub mod loops;
pub mod map_clone;
pub mod map_unit_fn;
pub mod matches;
pub mod mem_forget;
pub mod methods;
pub mod minmax;
pub mod misc;
pub mod misc_early;
pub mod missing_doc;
pub mod multiple_crate_versions;
pub mod mut_mut;
pub mod mut_reference;
pub mod mutex_atomic;
pub mod needless_bool;
pub mod needless_borrow;
pub mod needless_borrowed_ref;
pub mod needless_continue;
pub mod needless_pass_by_value;
pub mod needless_update;
pub mod neg_cmp_op_on_partial_ord;
pub mod neg_multiply;
pub mod new_without_default;
pub mod no_effect;
pub mod non_expressive_names;
pub mod ok_if_let;
pub mod open_options;
pub mod overflow_check_conditional;
pub mod panic_unimplemented;
pub mod partialeq_ne_impl;
pub mod precedence;
pub mod ptr;
pub mod question_mark;
pub mod ranges;
pub mod redundant_field_names;
pub mod reference;
pub mod regex;
pub mod replace_consts;
pub mod returns;
pub mod serde_api;
pub mod shadow;
pub mod strings;
pub mod suspicious_trait_impl;
pub mod swap;
pub mod temporary_assignment;
pub mod transmute;
pub mod types;
pub mod unicode;
pub mod unsafe_removed_from_name;
pub mod unused_io_amount;
pub mod unused_label;
pub mod unwrap;
pub mod use_self;
pub mod use_shared_from_slice;
pub mod vec;
pub mod write;
pub mod zero_div_zero;
// end lints modules, do not remove this comment, it’s used in `update_lints`

mod reexport {
    pub use syntax::ast::{Name, NodeId};
}

#[cfg_attr(rustfmt, rustfmt_skip)]
pub fn register_plugins(reg: &mut rustc_plugin::Registry) {
    let conf = match utils::conf::file_from_args(reg.args()) {
        Ok(file_name) => {
            // if the user specified a file, it must exist, otherwise default to `clippy.toml` but
            // do not require the file to exist
            let file_name = if let Some(file_name) = file_name {
                Some(file_name)
            } else {
                match utils::conf::lookup_conf_file() {
                    Ok(path) => path,
                    Err(error) => {
                        reg.sess.struct_err(&format!("error finding Clippy's configuration file: {}", error)).emit();
                        None
                    }
                }
            };

            let file_name = file_name.map(|file_name| if file_name.is_relative() {
                reg.sess
                    .local_crate_source_file
                    .as_ref()
                    .and_then(|file| std::path::Path::new(&file).parent().map(std::path::Path::to_path_buf))
                    .unwrap_or_default()
                    .join(file_name)
            } else {
                file_name
            });

            let (conf, errors) = utils::conf::read(file_name.as_ref().map(|p| p.as_ref()));

            // all conf errors are non-fatal, we just use the default conf in case of error
            for error in errors {
                reg.sess.struct_err(&format!("error reading Clippy's configuration file `{}`: {}", file_name.as_ref().and_then(|p| p.to_str()).unwrap_or(""), error)).emit();
            }

            conf
        }
        Err((err, span)) => {
            reg.sess.struct_span_err(span, err)
                    .span_note(span, "Clippy will use default configuration")
                    .emit();
            toml::from_str("").expect("we never error on empty config files")
        }
    };

    let mut store = reg.sess.lint_store.borrow_mut();
    store.register_removed(
        "should_assert_eq",
        "`assert!()` will be more flexible with RFC 2011",
    );
    store.register_removed(
        "extend_from_slice",
        "`.extend_from_slice(_)` is a faster way to extend a Vec by a slice",
    );
    store.register_removed(
        "range_step_by_zero",
        "`iterator.step_by(0)` panics nowadays",
    );
    store.register_removed(
        "unstable_as_slice",
        "`Vec::as_slice` has been stabilized in 1.7",
    );
    store.register_removed(
        "unstable_as_mut_slice",
        "`Vec::as_mut_slice` has been stabilized in 1.7",
    );
    store.register_removed(
        "str_to_string",
        "using `str::to_string` is common even today and specialization will likely happen soon",
    );
    store.register_removed(
        "string_to_string",
        "using `string::to_string` is common even today and specialization will likely happen soon",
    );
    store.register_removed(
        "misaligned_transmute",
        "this lint has been split into cast_ptr_alignment and transmute_ptr_to_ptr",
    );
    // end deprecated lints, do not remove this comment, it’s used in `update_lints`

    reg.register_late_lint_pass(box serde_api::Serde);
    reg.register_early_lint_pass(box utils::internal_lints::Clippy);
    reg.register_late_lint_pass(box utils::internal_lints::LintWithoutLintPass::default());
    reg.register_late_lint_pass(box utils::inspector::Pass);
    reg.register_late_lint_pass(box utils::author::Pass);
    reg.register_late_lint_pass(box types::TypePass);
    reg.register_late_lint_pass(box booleans::NonminimalBool);
    reg.register_late_lint_pass(box eq_op::EqOp);
    reg.register_early_lint_pass(box enum_variants::EnumVariantNames::new(conf.enum_variant_name_threshold));
    reg.register_late_lint_pass(box enum_glob_use::EnumGlobUse);
    reg.register_late_lint_pass(box enum_clike::UnportableVariant);
    reg.register_late_lint_pass(box excessive_precision::ExcessivePrecision);
    reg.register_late_lint_pass(box bit_mask::BitMask::new(conf.verbose_bit_mask_threshold));
    reg.register_late_lint_pass(box ptr::PointerPass);
    reg.register_late_lint_pass(box needless_bool::NeedlessBool);
    reg.register_late_lint_pass(box needless_bool::BoolComparison);
    reg.register_late_lint_pass(box approx_const::Pass);
    reg.register_late_lint_pass(box misc::Pass);
    reg.register_early_lint_pass(box precedence::Precedence);
    reg.register_early_lint_pass(box needless_continue::NeedlessContinue);
    reg.register_late_lint_pass(box eta_reduction::EtaPass);
    reg.register_late_lint_pass(box identity_op::IdentityOp);
    reg.register_late_lint_pass(box erasing_op::ErasingOp);
    reg.register_early_lint_pass(box items_after_statements::ItemsAfterStatements);
    reg.register_late_lint_pass(box mut_mut::MutMut);
    reg.register_late_lint_pass(box mut_reference::UnnecessaryMutPassed);
    reg.register_late_lint_pass(box len_zero::LenZero);
    reg.register_late_lint_pass(box attrs::AttrPass);
    reg.register_early_lint_pass(box collapsible_if::CollapsibleIf);
    reg.register_late_lint_pass(box block_in_if_condition::BlockInIfCondition);
    reg.register_late_lint_pass(box unicode::Unicode);
    reg.register_late_lint_pass(box strings::StringAdd);
    reg.register_early_lint_pass(box returns::ReturnPass);
    reg.register_late_lint_pass(box methods::Pass);
    reg.register_late_lint_pass(box shadow::Pass);
    reg.register_late_lint_pass(box types::LetPass);
    reg.register_late_lint_pass(box types::UnitCmp);
    reg.register_late_lint_pass(box loops::Pass);
    reg.register_late_lint_pass(box lifetimes::LifetimePass);
    reg.register_late_lint_pass(box entry::HashMapLint);
    reg.register_late_lint_pass(box ranges::Pass);
    reg.register_late_lint_pass(box types::CastPass);
    reg.register_late_lint_pass(box types::TypeComplexityPass::new(conf.type_complexity_threshold));
    reg.register_late_lint_pass(box matches::MatchPass);
    reg.register_late_lint_pass(box minmax::MinMaxPass);
    reg.register_late_lint_pass(box open_options::NonSensical);
    reg.register_late_lint_pass(box zero_div_zero::Pass);
    reg.register_late_lint_pass(box mutex_atomic::MutexAtomic);
    reg.register_late_lint_pass(box needless_update::Pass);
    reg.register_late_lint_pass(box needless_borrow::NeedlessBorrow);
    reg.register_late_lint_pass(box needless_borrowed_ref::NeedlessBorrowedRef);
    reg.register_late_lint_pass(box no_effect::Pass);
    reg.register_late_lint_pass(box map_clone::Pass);
    reg.register_late_lint_pass(box temporary_assignment::Pass);
    reg.register_late_lint_pass(box transmute::Transmute);
    reg.register_late_lint_pass(
        box cyclomatic_complexity::CyclomaticComplexity::new(conf.cyclomatic_complexity_threshold)
    );
    reg.register_late_lint_pass(box escape::Pass{too_large_for_stack: conf.too_large_for_stack});
    reg.register_early_lint_pass(box misc_early::MiscEarly);
    reg.register_late_lint_pass(box array_indexing::ArrayIndexing);
    reg.register_late_lint_pass(box panic_unimplemented::Pass);
    reg.register_late_lint_pass(box strings::StringLitAsBytes);
    reg.register_late_lint_pass(box derive::Derive);
    reg.register_late_lint_pass(box types::CharLitAsU8);
    reg.register_late_lint_pass(box write::Pass);
    reg.register_late_lint_pass(box vec::Pass);
    reg.register_early_lint_pass(box non_expressive_names::NonExpressiveNames {
        single_char_binding_names_threshold: conf.single_char_binding_names_threshold,
    });
    reg.register_late_lint_pass(box drop_forget_ref::Pass);
    reg.register_late_lint_pass(box empty_enum::EmptyEnum);
    reg.register_late_lint_pass(box types::AbsurdExtremeComparisons);
    reg.register_late_lint_pass(box types::InvalidUpcastComparisons);
    reg.register_late_lint_pass(box regex::Pass::default());
    reg.register_late_lint_pass(box copies::CopyAndPaste);
    reg.register_late_lint_pass(box format::Pass);
    reg.register_early_lint_pass(box formatting::Formatting);
    reg.register_late_lint_pass(box swap::Swap);
    reg.register_early_lint_pass(box if_not_else::IfNotElse);
    reg.register_early_lint_pass(box else_if_without_else::ElseIfWithoutElse);
    reg.register_early_lint_pass(box int_plus_one::IntPlusOne);
    reg.register_late_lint_pass(box overflow_check_conditional::OverflowCheckConditional);
    reg.register_late_lint_pass(box unused_label::UnusedLabel);
    reg.register_late_lint_pass(box new_without_default::NewWithoutDefault);
    reg.register_late_lint_pass(box blacklisted_name::BlackListedName::new(conf.blacklisted_names));
    reg.register_late_lint_pass(box functions::Functions::new(conf.too_many_arguments_threshold));
    reg.register_early_lint_pass(box doc::Doc::new(conf.doc_valid_idents));
    reg.register_late_lint_pass(box neg_multiply::NegMultiply);
    reg.register_early_lint_pass(box unsafe_removed_from_name::UnsafeNameRemoval);
    reg.register_late_lint_pass(box mem_forget::MemForget);
    reg.register_late_lint_pass(box arithmetic::Arithmetic::default());
    reg.register_late_lint_pass(box assign_ops::AssignOps);
    reg.register_late_lint_pass(box let_if_seq::LetIfSeq);
    reg.register_late_lint_pass(box eval_order_dependence::EvalOrderDependence);
    reg.register_late_lint_pass(box missing_doc::MissingDoc::new());
    reg.register_late_lint_pass(box ok_if_let::Pass);
    reg.register_late_lint_pass(box if_let_redundant_pattern_matching::Pass);
    reg.register_late_lint_pass(box partialeq_ne_impl::Pass);
    reg.register_early_lint_pass(box reference::Pass);
    reg.register_early_lint_pass(box reference::DerefPass);
    reg.register_early_lint_pass(box double_parens::DoubleParens);
    reg.register_late_lint_pass(box unused_io_amount::UnusedIoAmount);
    reg.register_late_lint_pass(box large_enum_variant::LargeEnumVariant::new(conf.enum_variant_size_threshold));
    reg.register_late_lint_pass(box explicit_write::Pass);
    reg.register_late_lint_pass(box needless_pass_by_value::NeedlessPassByValue);
    reg.register_early_lint_pass(box literal_representation::LiteralDigitGrouping);
    reg.register_early_lint_pass(box literal_representation::LiteralRepresentation::new(
            conf.literal_representation_threshold
    ));
    reg.register_late_lint_pass(box use_self::UseSelf);
    reg.register_late_lint_pass(box bytecount::ByteCount);
    reg.register_late_lint_pass(box infinite_iter::Pass);
    reg.register_late_lint_pass(box inline_fn_without_body::Pass);
    reg.register_late_lint_pass(box invalid_ref::InvalidRef);
    reg.register_late_lint_pass(box identity_conversion::IdentityConversion::default());
    reg.register_late_lint_pass(box types::ImplicitHasher);
    reg.register_early_lint_pass(box const_static_lifetime::StaticConst);
    reg.register_late_lint_pass(box fallible_impl_from::FallibleImplFrom);
    reg.register_late_lint_pass(box replace_consts::ReplaceConsts);
    reg.register_late_lint_pass(box types::UnitArg);
    reg.register_late_lint_pass(box double_comparison::DoubleComparisonPass);
    reg.register_late_lint_pass(box question_mark::QuestionMarkPass);
    reg.register_late_lint_pass(box suspicious_trait_impl::SuspiciousImpl);
    reg.register_late_lint_pass(box redundant_field_names::RedundantFieldNames);
    reg.register_early_lint_pass(box multiple_crate_versions::Pass);
    reg.register_late_lint_pass(box map_unit_fn::Pass);
    reg.register_late_lint_pass(box infallible_destructuring_match::Pass);
    reg.register_late_lint_pass(box use_shared_from_slice::Pass);
    reg.register_late_lint_pass(box inherent_impl::Pass::default());
    reg.register_late_lint_pass(box neg_cmp_op_on_partial_ord::NoNegCompOpForPartialOrd);
    reg.register_late_lint_pass(box unwrap::Pass);


    reg.register_lint_group("clippy_restriction", vec![
        arithmetic::FLOAT_ARITHMETIC,
        arithmetic::INTEGER_ARITHMETIC,
        array_indexing::INDEXING_SLICING,
        assign_ops::ASSIGN_OPS,
        else_if_without_else::ELSE_IF_WITHOUT_ELSE,
        inherent_impl::MULTIPLE_INHERENT_IMPL,
        literal_representation::DECIMAL_LITERAL_REPRESENTATION,
        mem_forget::MEM_FORGET,
        methods::CLONE_ON_REF_PTR,
        methods::OPTION_UNWRAP_USED,
        methods::RESULT_UNWRAP_USED,
        methods::WRONG_PUB_SELF_CONVENTION,
        misc::FLOAT_CMP_CONST,
        missing_doc::MISSING_DOCS_IN_PRIVATE_ITEMS,
        panic_unimplemented::UNIMPLEMENTED,
        shadow::SHADOW_REUSE,
        shadow::SHADOW_SAME,
        shadow::SHADOW_UNRELATED,
        strings::STRING_ADD,
        write::PRINT_STDOUT,
        write::USE_DEBUG,
    ]);

    reg.register_lint_group("clippy_pedantic", vec![
        attrs::INLINE_ALWAYS,
        copies::MATCH_SAME_ARMS,
        derive::EXPL_IMPL_CLONE_ON_COPY,
        doc::DOC_MARKDOWN,
        empty_enum::EMPTY_ENUM,
        enum_glob_use::ENUM_GLOB_USE,
        enum_variants::PUB_ENUM_VARIANT_NAMES,
        enum_variants::STUTTER,
        if_not_else::IF_NOT_ELSE,
        infinite_iter::MAYBE_INFINITE_ITER,
        items_after_statements::ITEMS_AFTER_STATEMENTS,
        matches::SINGLE_MATCH_ELSE,
        methods::FILTER_MAP,
        methods::OPTION_MAP_UNWRAP_OR,
        methods::OPTION_MAP_UNWRAP_OR_ELSE,
        methods::RESULT_MAP_UNWRAP_OR_ELSE,
        misc::USED_UNDERSCORE_BINDING,
        misc_early::UNSEPARATED_LITERAL_SUFFIX,
        mut_mut::MUT_MUT,
        needless_continue::NEEDLESS_CONTINUE,
        non_expressive_names::SIMILAR_NAMES,
        replace_consts::REPLACE_CONSTS,
        strings::STRING_ADD_ASSIGN,
        types::CAST_POSSIBLE_TRUNCATION,
        types::CAST_POSSIBLE_WRAP,
        types::CAST_PRECISION_LOSS,
        types::CAST_SIGN_LOSS,
        types::INVALID_UPCAST_COMPARISONS,
        types::LINKEDLIST,
        unicode::NON_ASCII_LITERAL,
        unicode::UNICODE_NOT_NFC,
        use_self::USE_SELF,
    ]);

    reg.register_lint_group("clippy_internal", vec![
        utils::internal_lints::CLIPPY_LINTS_INTERNAL,
        utils::internal_lints::LINT_WITHOUT_LINT_PASS,
    ]);

    reg.register_lint_group("clippy", vec![
        approx_const::APPROX_CONSTANT,
        array_indexing::OUT_OF_BOUNDS_INDEXING,
        assign_ops::ASSIGN_OP_PATTERN,
        assign_ops::MISREFACTORED_ASSIGN_OP,
        attrs::DEPRECATED_SEMVER,
        attrs::USELESS_ATTRIBUTE,
        bit_mask::BAD_BIT_MASK,
        bit_mask::INEFFECTIVE_BIT_MASK,
        bit_mask::VERBOSE_BIT_MASK,
        blacklisted_name::BLACKLISTED_NAME,
        block_in_if_condition::BLOCK_IN_IF_CONDITION_EXPR,
        block_in_if_condition::BLOCK_IN_IF_CONDITION_STMT,
        booleans::LOGIC_BUG,
        booleans::NONMINIMAL_BOOL,
        bytecount::NAIVE_BYTECOUNT,
        collapsible_if::COLLAPSIBLE_IF,
        const_static_lifetime::CONST_STATIC_LIFETIME,
        copies::IF_SAME_THEN_ELSE,
        copies::IFS_SAME_COND,
        cyclomatic_complexity::CYCLOMATIC_COMPLEXITY,
        derive::DERIVE_HASH_XOR_EQ,
        double_comparison::DOUBLE_COMPARISONS,
        double_parens::DOUBLE_PARENS,
        drop_forget_ref::DROP_COPY,
        drop_forget_ref::DROP_REF,
        drop_forget_ref::FORGET_COPY,
        drop_forget_ref::FORGET_REF,
        entry::MAP_ENTRY,
        enum_clike::ENUM_CLIKE_UNPORTABLE_VARIANT,
        enum_variants::ENUM_VARIANT_NAMES,
        enum_variants::MODULE_INCEPTION,
        eq_op::EQ_OP,
        eq_op::OP_REF,
        erasing_op::ERASING_OP,
        escape::BOXED_LOCAL,
        eta_reduction::REDUNDANT_CLOSURE,
        eval_order_dependence::DIVERGING_SUB_EXPRESSION,
        eval_order_dependence::EVAL_ORDER_DEPENDENCE,
        excessive_precision::EXCESSIVE_PRECISION,
        explicit_write::EXPLICIT_WRITE,
        format::USELESS_FORMAT,
        formatting::POSSIBLE_MISSING_COMMA,
        formatting::SUSPICIOUS_ASSIGNMENT_FORMATTING,
        formatting::SUSPICIOUS_ELSE_FORMATTING,
        functions::NOT_UNSAFE_PTR_ARG_DEREF,
        functions::TOO_MANY_ARGUMENTS,
        identity_conversion::IDENTITY_CONVERSION,
        identity_op::IDENTITY_OP,
        if_let_redundant_pattern_matching::IF_LET_REDUNDANT_PATTERN_MATCHING,
        infallible_destructuring_match::INFALLIBLE_DESTRUCTURING_MATCH,
        infinite_iter::INFINITE_ITER,
        inline_fn_without_body::INLINE_FN_WITHOUT_BODY,
        int_plus_one::INT_PLUS_ONE,
        invalid_ref::INVALID_REF,
        large_enum_variant::LARGE_ENUM_VARIANT,
        len_zero::LEN_WITHOUT_IS_EMPTY,
        len_zero::LEN_ZERO,
        let_if_seq::USELESS_LET_IF_SEQ,
        lifetimes::EXTRA_UNUSED_LIFETIMES,
        lifetimes::NEEDLESS_LIFETIMES,
        literal_representation::INCONSISTENT_DIGIT_GROUPING,
        literal_representation::LARGE_DIGIT_GROUPS,
        literal_representation::UNREADABLE_LITERAL,
        loops::EMPTY_LOOP,
        loops::EXPLICIT_COUNTER_LOOP,
        loops::EXPLICIT_INTO_ITER_LOOP,
        loops::EXPLICIT_ITER_LOOP,
        loops::FOR_KV_MAP,
        loops::FOR_LOOP_OVER_OPTION,
        loops::FOR_LOOP_OVER_RESULT,
        loops::ITER_NEXT_LOOP,
        loops::MANUAL_MEMCPY,
        loops::MUT_RANGE_BOUND,
        loops::NEEDLESS_RANGE_LOOP,
        loops::NEVER_LOOP,
        loops::REVERSE_RANGE_LOOP,
        loops::UNUSED_COLLECT,
        loops::WHILE_IMMUTABLE_CONDITION,
        loops::WHILE_LET_LOOP,
        loops::WHILE_LET_ON_ITERATOR,
        map_clone::MAP_CLONE,
        map_unit_fn::OPTION_MAP_UNIT_FN,
        map_unit_fn::RESULT_MAP_UNIT_FN,
        matches::MATCH_AS_REF,
        matches::MATCH_BOOL,
        matches::MATCH_OVERLAPPING_ARM,
        matches::MATCH_REF_PATS,
        matches::MATCH_WILD_ERR_ARM,
        matches::SINGLE_MATCH,
        methods::CHARS_LAST_CMP,
        methods::CHARS_NEXT_CMP,
        methods::CLONE_DOUBLE_REF,
        methods::CLONE_ON_COPY,
        methods::FILTER_NEXT,
        methods::GET_UNWRAP,
        methods::ITER_CLONED_COLLECT,
        methods::ITER_NTH,
        methods::ITER_SKIP_NEXT,
        methods::NEW_RET_NO_SELF,
        methods::OK_EXPECT,
        methods::OPTION_MAP_OR_NONE,
        methods::OR_FUN_CALL,
        methods::SEARCH_IS_SOME,
        methods::SHOULD_IMPLEMENT_TRAIT,
        methods::SINGLE_CHAR_PATTERN,
        methods::STRING_EXTEND_CHARS,
        methods::TEMPORARY_CSTRING_AS_PTR,
        methods::UNNECESSARY_FOLD,
        methods::USELESS_ASREF,
        methods::WRONG_SELF_CONVENTION,
        minmax::MIN_MAX,
        misc::CMP_NAN,
        misc::CMP_OWNED,
        misc::FLOAT_CMP,
        misc::MODULO_ONE,
        misc::REDUNDANT_PATTERN,
        misc::SHORT_CIRCUIT_STATEMENT,
        misc::TOPLEVEL_REF_ARG,
        misc::ZERO_PTR,
        misc_early::BUILTIN_TYPE_SHADOW,
        misc_early::DOUBLE_NEG,
        misc_early::DUPLICATE_UNDERSCORE_ARGUMENT,
        misc_early::MIXED_CASE_HEX_LITERALS,
        misc_early::REDUNDANT_CLOSURE_CALL,
        misc_early::UNNEEDED_FIELD_PATTERN,
        misc_early::ZERO_PREFIXED_LITERAL,
        mut_reference::UNNECESSARY_MUT_PASSED,
        mutex_atomic::MUTEX_ATOMIC,
        needless_bool::BOOL_COMPARISON,
        needless_bool::NEEDLESS_BOOL,
        needless_borrowed_ref::NEEDLESS_BORROWED_REFERENCE,
        needless_pass_by_value::NEEDLESS_PASS_BY_VALUE,
        needless_update::NEEDLESS_UPDATE,
        neg_cmp_op_on_partial_ord::NEG_CMP_OP_ON_PARTIAL_ORD,
        neg_multiply::NEG_MULTIPLY,
        new_without_default::NEW_WITHOUT_DEFAULT,
        new_without_default::NEW_WITHOUT_DEFAULT_DERIVE,
        no_effect::NO_EFFECT,
        no_effect::UNNECESSARY_OPERATION,
        non_expressive_names::JUST_UNDERSCORES_AND_DIGITS,
        non_expressive_names::MANY_SINGLE_CHAR_NAMES,
        ok_if_let::IF_LET_SOME_RESULT,
        open_options::NONSENSICAL_OPEN_OPTIONS,
        overflow_check_conditional::OVERFLOW_CHECK_CONDITIONAL,
        panic_unimplemented::PANIC_PARAMS,
        partialeq_ne_impl::PARTIALEQ_NE_IMPL,
        precedence::PRECEDENCE,
        ptr::CMP_NULL,
        ptr::MUT_FROM_REF,
        ptr::PTR_ARG,
        question_mark::QUESTION_MARK,
        ranges::ITERATOR_STEP_BY_ZERO,
        ranges::RANGE_MINUS_ONE,
        ranges::RANGE_ZIP_WITH_LEN,
        redundant_field_names::REDUNDANT_FIELD_NAMES,
        reference::DEREF_ADDROF,
        reference::REF_IN_DEREF,
        regex::INVALID_REGEX,
        regex::REGEX_MACRO,
        regex::TRIVIAL_REGEX,
        returns::LET_AND_RETURN,
        returns::NEEDLESS_RETURN,
        serde_api::SERDE_API_MISUSE,
        strings::STRING_LIT_AS_BYTES,
        suspicious_trait_impl::SUSPICIOUS_ARITHMETIC_IMPL,
        suspicious_trait_impl::SUSPICIOUS_OP_ASSIGN_IMPL,
        swap::ALMOST_SWAPPED,
        swap::MANUAL_SWAP,
        temporary_assignment::TEMPORARY_ASSIGNMENT,
        transmute::CROSSPOINTER_TRANSMUTE,
        transmute::TRANSMUTE_BYTES_TO_STR,
        transmute::TRANSMUTE_INT_TO_BOOL,
        transmute::TRANSMUTE_INT_TO_CHAR,
        transmute::TRANSMUTE_INT_TO_FLOAT,
        transmute::TRANSMUTE_PTR_TO_PTR,
        transmute::TRANSMUTE_PTR_TO_REF,
        transmute::USELESS_TRANSMUTE,
        transmute::WRONG_TRANSMUTE,
        types::ABSURD_EXTREME_COMPARISONS,
        types::BORROWED_BOX,
        types::BOX_VEC,
        types::CAST_LOSSLESS,
        types::CAST_PTR_ALIGNMENT,
        types::CHAR_LIT_AS_U8,
        types::FN_TO_NUMERIC_CAST,
        types::FN_TO_NUMERIC_CAST_WITH_TRUNCATION,
        types::IMPLICIT_HASHER,
        types::LET_UNIT_VALUE,
        types::OPTION_OPTION,
        types::TYPE_COMPLEXITY,
        types::UNIT_ARG,
        types::UNIT_CMP,
        types::UNNECESSARY_CAST,
        unicode::ZERO_WIDTH_SPACE,
        unsafe_removed_from_name::UNSAFE_REMOVED_FROM_NAME,
        unused_io_amount::UNUSED_IO_AMOUNT,
        unused_label::UNUSED_LABEL,
        vec::USELESS_VEC,
        write::PRINT_LITERAL,
        write::PRINT_WITH_NEWLINE,
        write::PRINTLN_EMPTY_STRING,
        write::WRITE_LITERAL,
        write::WRITE_WITH_NEWLINE,
        write::WRITELN_EMPTY_STRING,
        zero_div_zero::ZERO_DIVIDED_BY_ZERO,
    ]);

    reg.register_lint_group("clippy_style", vec![
        assign_ops::ASSIGN_OP_PATTERN,
        bit_mask::VERBOSE_BIT_MASK,
        blacklisted_name::BLACKLISTED_NAME,
        block_in_if_condition::BLOCK_IN_IF_CONDITION_EXPR,
        block_in_if_condition::BLOCK_IN_IF_CONDITION_STMT,
        collapsible_if::COLLAPSIBLE_IF,
        const_static_lifetime::CONST_STATIC_LIFETIME,
        enum_variants::ENUM_VARIANT_NAMES,
        enum_variants::MODULE_INCEPTION,
        eq_op::OP_REF,
        eta_reduction::REDUNDANT_CLOSURE,
        excessive_precision::EXCESSIVE_PRECISION,
        formatting::SUSPICIOUS_ASSIGNMENT_FORMATTING,
        formatting::SUSPICIOUS_ELSE_FORMATTING,
        if_let_redundant_pattern_matching::IF_LET_REDUNDANT_PATTERN_MATCHING,
        infallible_destructuring_match::INFALLIBLE_DESTRUCTURING_MATCH,
        len_zero::LEN_WITHOUT_IS_EMPTY,
        len_zero::LEN_ZERO,
        let_if_seq::USELESS_LET_IF_SEQ,
        literal_representation::INCONSISTENT_DIGIT_GROUPING,
        literal_representation::LARGE_DIGIT_GROUPS,
        literal_representation::UNREADABLE_LITERAL,
        loops::EMPTY_LOOP,
        loops::EXPLICIT_INTO_ITER_LOOP,
        loops::EXPLICIT_ITER_LOOP,
        loops::FOR_KV_MAP,
        loops::NEEDLESS_RANGE_LOOP,
        loops::WHILE_LET_ON_ITERATOR,
        map_clone::MAP_CLONE,
        matches::MATCH_BOOL,
        matches::MATCH_OVERLAPPING_ARM,
        matches::MATCH_REF_PATS,
        matches::MATCH_WILD_ERR_ARM,
        matches::SINGLE_MATCH,
        methods::CHARS_LAST_CMP,
        methods::GET_UNWRAP,
        methods::ITER_CLONED_COLLECT,
        methods::ITER_SKIP_NEXT,
        methods::NEW_RET_NO_SELF,
        methods::OK_EXPECT,
        methods::OPTION_MAP_OR_NONE,
        methods::SHOULD_IMPLEMENT_TRAIT,
        methods::STRING_EXTEND_CHARS,
        methods::UNNECESSARY_FOLD,
        methods::WRONG_SELF_CONVENTION,
        misc::REDUNDANT_PATTERN,
        misc::TOPLEVEL_REF_ARG,
        misc::ZERO_PTR,
        misc_early::BUILTIN_TYPE_SHADOW,
        misc_early::DOUBLE_NEG,
        misc_early::DUPLICATE_UNDERSCORE_ARGUMENT,
        misc_early::MIXED_CASE_HEX_LITERALS,
        misc_early::UNNEEDED_FIELD_PATTERN,
        mut_reference::UNNECESSARY_MUT_PASSED,
        needless_pass_by_value::NEEDLESS_PASS_BY_VALUE,
        neg_multiply::NEG_MULTIPLY,
        new_without_default::NEW_WITHOUT_DEFAULT,
        new_without_default::NEW_WITHOUT_DEFAULT_DERIVE,
        non_expressive_names::JUST_UNDERSCORES_AND_DIGITS,
        non_expressive_names::MANY_SINGLE_CHAR_NAMES,
        ok_if_let::IF_LET_SOME_RESULT,
        panic_unimplemented::PANIC_PARAMS,
        ptr::CMP_NULL,
        ptr::PTR_ARG,
        question_mark::QUESTION_MARK,
        ranges::RANGE_MINUS_ONE,
        redundant_field_names::REDUNDANT_FIELD_NAMES,
        regex::REGEX_MACRO,
        regex::TRIVIAL_REGEX,
        returns::LET_AND_RETURN,
        returns::NEEDLESS_RETURN,
        strings::STRING_LIT_AS_BYTES,
        types::FN_TO_NUMERIC_CAST,
        types::IMPLICIT_HASHER,
        types::LET_UNIT_VALUE,
        unsafe_removed_from_name::UNSAFE_REMOVED_FROM_NAME,
        write::PRINT_LITERAL,
        write::PRINT_WITH_NEWLINE,
        write::PRINTLN_EMPTY_STRING,
        write::WRITE_LITERAL,
        write::WRITE_WITH_NEWLINE,
        write::WRITELN_EMPTY_STRING,
    ]);

    reg.register_lint_group("clippy_complexity", vec![
        assign_ops::MISREFACTORED_ASSIGN_OP,
        booleans::NONMINIMAL_BOOL,
        cyclomatic_complexity::CYCLOMATIC_COMPLEXITY,
        double_comparison::DOUBLE_COMPARISONS,
        double_parens::DOUBLE_PARENS,
        eval_order_dependence::DIVERGING_SUB_EXPRESSION,
        eval_order_dependence::EVAL_ORDER_DEPENDENCE,
        explicit_write::EXPLICIT_WRITE,
        format::USELESS_FORMAT,
        functions::TOO_MANY_ARGUMENTS,
        identity_conversion::IDENTITY_CONVERSION,
        identity_op::IDENTITY_OP,
        int_plus_one::INT_PLUS_ONE,
        lifetimes::EXTRA_UNUSED_LIFETIMES,
        lifetimes::NEEDLESS_LIFETIMES,
        loops::EXPLICIT_COUNTER_LOOP,
        loops::MUT_RANGE_BOUND,
        loops::WHILE_LET_LOOP,
        map_unit_fn::OPTION_MAP_UNIT_FN,
        map_unit_fn::RESULT_MAP_UNIT_FN,
        matches::MATCH_AS_REF,
        methods::CHARS_NEXT_CMP,
        methods::CLONE_ON_COPY,
        methods::FILTER_NEXT,
        methods::SEARCH_IS_SOME,
        methods::USELESS_ASREF,
        misc::SHORT_CIRCUIT_STATEMENT,
        misc_early::REDUNDANT_CLOSURE_CALL,
        misc_early::ZERO_PREFIXED_LITERAL,
        needless_bool::BOOL_COMPARISON,
        needless_bool::NEEDLESS_BOOL,
        needless_borrowed_ref::NEEDLESS_BORROWED_REFERENCE,
        needless_update::NEEDLESS_UPDATE,
        neg_cmp_op_on_partial_ord::NEG_CMP_OP_ON_PARTIAL_ORD,
        no_effect::NO_EFFECT,
        no_effect::UNNECESSARY_OPERATION,
        overflow_check_conditional::OVERFLOW_CHECK_CONDITIONAL,
        partialeq_ne_impl::PARTIALEQ_NE_IMPL,
        precedence::PRECEDENCE,
        ranges::RANGE_ZIP_WITH_LEN,
        reference::DEREF_ADDROF,
        reference::REF_IN_DEREF,
        swap::MANUAL_SWAP,
        temporary_assignment::TEMPORARY_ASSIGNMENT,
        transmute::CROSSPOINTER_TRANSMUTE,
        transmute::TRANSMUTE_BYTES_TO_STR,
        transmute::TRANSMUTE_INT_TO_BOOL,
        transmute::TRANSMUTE_INT_TO_CHAR,
        transmute::TRANSMUTE_INT_TO_FLOAT,
        transmute::TRANSMUTE_PTR_TO_PTR,
        transmute::TRANSMUTE_PTR_TO_REF,
        transmute::USELESS_TRANSMUTE,
        types::BORROWED_BOX,
        types::CAST_LOSSLESS,
        types::CHAR_LIT_AS_U8,
        types::OPTION_OPTION,
        types::TYPE_COMPLEXITY,
        types::UNIT_ARG,
        types::UNNECESSARY_CAST,
        unused_label::UNUSED_LABEL,
        zero_div_zero::ZERO_DIVIDED_BY_ZERO,
    ]);

    reg.register_lint_group("clippy_correctness", vec![
        approx_const::APPROX_CONSTANT,
        array_indexing::OUT_OF_BOUNDS_INDEXING,
        attrs::DEPRECATED_SEMVER,
        attrs::USELESS_ATTRIBUTE,
        bit_mask::BAD_BIT_MASK,
        bit_mask::INEFFECTIVE_BIT_MASK,
        booleans::LOGIC_BUG,
        copies::IF_SAME_THEN_ELSE,
        copies::IFS_SAME_COND,
        derive::DERIVE_HASH_XOR_EQ,
        drop_forget_ref::DROP_COPY,
        drop_forget_ref::DROP_REF,
        drop_forget_ref::FORGET_COPY,
        drop_forget_ref::FORGET_REF,
        enum_clike::ENUM_CLIKE_UNPORTABLE_VARIANT,
        eq_op::EQ_OP,
        erasing_op::ERASING_OP,
        formatting::POSSIBLE_MISSING_COMMA,
        functions::NOT_UNSAFE_PTR_ARG_DEREF,
        infinite_iter::INFINITE_ITER,
        inline_fn_without_body::INLINE_FN_WITHOUT_BODY,
        invalid_ref::INVALID_REF,
        loops::FOR_LOOP_OVER_OPTION,
        loops::FOR_LOOP_OVER_RESULT,
        loops::ITER_NEXT_LOOP,
        loops::NEVER_LOOP,
        loops::REVERSE_RANGE_LOOP,
        loops::WHILE_IMMUTABLE_CONDITION,
        methods::CLONE_DOUBLE_REF,
        methods::TEMPORARY_CSTRING_AS_PTR,
        minmax::MIN_MAX,
        misc::CMP_NAN,
        misc::FLOAT_CMP,
        misc::MODULO_ONE,
        open_options::NONSENSICAL_OPEN_OPTIONS,
        ptr::MUT_FROM_REF,
        ranges::ITERATOR_STEP_BY_ZERO,
        regex::INVALID_REGEX,
        serde_api::SERDE_API_MISUSE,
        suspicious_trait_impl::SUSPICIOUS_ARITHMETIC_IMPL,
        suspicious_trait_impl::SUSPICIOUS_OP_ASSIGN_IMPL,
        swap::ALMOST_SWAPPED,
        transmute::WRONG_TRANSMUTE,
        types::ABSURD_EXTREME_COMPARISONS,
        types::CAST_PTR_ALIGNMENT,
        types::FN_TO_NUMERIC_CAST_WITH_TRUNCATION,
        types::UNIT_CMP,
        unicode::ZERO_WIDTH_SPACE,
        unused_io_amount::UNUSED_IO_AMOUNT,
    ]);

    reg.register_lint_group("clippy_perf", vec![
        bytecount::NAIVE_BYTECOUNT,
        entry::MAP_ENTRY,
        escape::BOXED_LOCAL,
        large_enum_variant::LARGE_ENUM_VARIANT,
        loops::MANUAL_MEMCPY,
        loops::UNUSED_COLLECT,
        methods::ITER_NTH,
        methods::OR_FUN_CALL,
        methods::SINGLE_CHAR_PATTERN,
        misc::CMP_OWNED,
        mutex_atomic::MUTEX_ATOMIC,
        types::BOX_VEC,
        vec::USELESS_VEC,
    ]);

    reg.register_lint_group("clippy_cargo", vec![
        multiple_crate_versions::MULTIPLE_CRATE_VERSIONS,
    ]);

    reg.register_lint_group("clippy_nursery", vec![
        attrs::EMPTY_LINE_AFTER_OUTER_ATTR,
        fallible_impl_from::FALLIBLE_IMPL_FROM,
        mutex_atomic::MUTEX_INTEGER,
        needless_borrow::NEEDLESS_BORROW,
        ranges::RANGE_PLUS_ONE,
<<<<<<< HEAD
        use_shared_from_slice::USE_SHARED_FROM_SLICE,
=======
        unwrap::UNNECESSARY_UNWRAP,
>>>>>>> 8fe90e41
    ]);
}

// only exists to let the dogfood integration test works.
// Don't run clippy as an executable directly
#[allow(dead_code, print_stdout)]
fn main() {
    panic!("Please use the cargo-clippy executable");
}<|MERGE_RESOLUTION|>--- conflicted
+++ resolved
@@ -926,11 +926,8 @@
         mutex_atomic::MUTEX_INTEGER,
         needless_borrow::NEEDLESS_BORROW,
         ranges::RANGE_PLUS_ONE,
-<<<<<<< HEAD
+        unwrap::UNNECESSARY_UNWRAP,
         use_shared_from_slice::USE_SHARED_FROM_SLICE,
-=======
-        unwrap::UNNECESSARY_UNWRAP,
->>>>>>> 8fe90e41
     ]);
 }
 
