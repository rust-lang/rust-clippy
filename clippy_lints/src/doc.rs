--- conflicted
+++ resolved
@@ -621,15 +621,8 @@
                 let filename = FileName::anon_source_code(&code);
 
                 let sm = Lrc::new(SourceMap::new(FilePathMapping::empty()));
-<<<<<<< HEAD
-                let fallback_bundle = rustc_errors::fallback_fluent_bundle(
-                    rustc_errors::DEFAULT_LOCALE_RESOURCES,
-                    false
-                );
-=======
                 let fallback_bundle =
-                    rustc_errors::fallback_fluent_bundle(false).expect("failed to load fallback fluent bundle");
->>>>>>> d5c62fd3
+                    rustc_errors::fallback_fluent_bundle(rustc_errors::DEFAULT_LOCALE_RESOURCES, false);
                 let emitter = EmitterWriter::new(
                     Box::new(io::sink()),
                     None,
