[package]
name = "clippy"
version = "0.1.82"
description = "A bunch of helpful lints to avoid common pitfalls in Rust"
repository = "https://github.com/rust-lang/rust-clippy"
readme = "README.md"
license = "MIT OR Apache-2.0"
keywords = ["clippy", "lint", "plugin"]
categories = ["development-tools", "development-tools::cargo-plugins"]
build = "build.rs"
edition = "2021"
publish = false

[[bin]]
name = "cargo-clippy"
test = false
path = "src/main.rs"

[[bin]]
name = "clippy-driver"
path = "src/driver.rs"

[dependencies]
clippy_config = { path = "clippy_config" }
clippy_lints = { path = "clippy_lints" }
rustc_tools_util = "0.3.0"
tempfile = { version = "3.3", optional = true }
termize = "0.1"
color-print = "0.3.4"
anstream = "0.6.0"

[dev-dependencies]
<<<<<<< HEAD
=======
cargo_metadata = "0.18.1"
>>>>>>> 30e0b699
ui_test = "0.25"
regex = "1.5.5"
serde = { version = "1.0.145", features = ["derive"] }
serde_json = "1.0.122"
toml = "0.7.3"
walkdir = "2.3"
filetime = "0.2.9"
itertools = "0.12"

# UI test dependencies
clippy_utils = { path = "clippy_utils" }
if_chain = "1.0"
quote = "1.0.25"
syn = { version = "2.0", features = ["full"] }
futures = "0.3"
parking_lot = "0.12"
tokio = { version = "1", features = ["io-util"] }

[build-dependencies]
rustc_tools_util = "0.3.0"

[features]
integration = ["tempfile"]
internal = ["clippy_lints/internal", "tempfile"]

[package.metadata.rust-analyzer]
# This package uses #[feature(rustc_private)]
rustc_private = true

[[test]]
name = "compile-test"
harness = false

[[test]]
name = "dogfood"
harness = false<|MERGE_RESOLUTION|>--- conflicted
+++ resolved
@@ -30,10 +30,7 @@
 anstream = "0.6.0"
 
 [dev-dependencies]
-<<<<<<< HEAD
-=======
 cargo_metadata = "0.18.1"
->>>>>>> 30e0b699
 ui_test = "0.25"
 regex = "1.5.5"
 serde = { version = "1.0.145", features = ["derive"] }
