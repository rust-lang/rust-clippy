//! This module contains functions that retrieve specific elements.

#![deny(clippy::missing_docs_in_private_items)]

use crate::consts::{ConstEvalCtxt, Constant};
use crate::res::MaybeDef;
use crate::{is_expn_of, sym};

use rustc_ast::ast;
use rustc_hir as hir;
use rustc_hir::{Arm, Block, Expr, ExprKind, HirId, LoopSource, MatchSource, Node, Pat, QPath, StructTailExpr};
use rustc_lint::LateContext;
use rustc_span::{Span, symbol};

/// The essential nodes of a desugared for loop as well as the entire span:
/// `for pat in arg { body }` becomes `(pat, arg, body)`. Returns `(pat, arg, body, span)`.
#[derive(Debug)]
pub struct ForLoop<'tcx> {
    /// `for` loop item
    pub pat: &'tcx Pat<'tcx>,
    /// `IntoIterator` argument
    pub arg: &'tcx Expr<'tcx>,
    /// `for` loop body
    pub body: &'tcx Expr<'tcx>,
    /// Compare this against `hir::Destination.target`
    pub loop_id: HirId,
    /// entire `for` loop span
    pub span: Span,
    /// label
    pub label: Option<ast::Label>,
}

impl<'tcx> ForLoop<'tcx> {
    /// Parses a desugared `for` loop
    pub fn hir(expr: &Expr<'tcx>) -> Option<Self> {
        if let ExprKind::DropTemps(e) = expr.kind
            && let ExprKind::Match(iterexpr, [arm], MatchSource::ForLoopDesugar) = e.kind
            && let ExprKind::Call(_, [arg]) = iterexpr.kind
            && let ExprKind::Loop(block, label, ..) = arm.body.kind
            && let [stmt] = block.stmts
            && let hir::StmtKind::Expr(e) = stmt.kind
            && let ExprKind::Match(_, [_, some_arm], _) = e.kind
            && let hir::PatKind::Struct(_, [field], _) = some_arm.pat.kind
        {
            return Some(Self {
                pat: field.pat,
                arg,
                body: some_arm.body,
                loop_id: arm.body.hir_id,
                span: expr.span.ctxt().outer_expn_data().call_site,
                label,
            });
        }
        None
    }
}

/// An `if` expression without `let`
pub struct If<'hir> {
    /// `if` condition
    pub cond: &'hir Expr<'hir>,
    /// `if` then expression
    pub then: &'hir Expr<'hir>,
    /// `else` expression
    pub r#else: Option<&'hir Expr<'hir>>,
}

impl<'hir> If<'hir> {
    #[inline]
    /// Parses an `if` expression without `let`
    pub const fn hir(expr: &Expr<'hir>) -> Option<Self> {
        if let ExprKind::If(cond, then, r#else) = expr.kind
            && !has_let_expr(cond)
        {
            Some(Self { cond, then, r#else })
        } else {
            None
        }
    }
}

/// An `if let` expression
pub struct IfLet<'hir> {
    /// `if let` pattern
    pub let_pat: &'hir Pat<'hir>,
    /// `if let` scrutinee
    pub let_expr: &'hir Expr<'hir>,
    /// `if let` then expression
    pub if_then: &'hir Expr<'hir>,
    /// `if let` else expression
    pub if_else: Option<&'hir Expr<'hir>>,
    /// `if let PAT = EXPR`
    ///     ^^^^^^^^^^^^^^
    pub let_span: Span,
}

impl<'hir> IfLet<'hir> {
    /// Parses an `if let` expression
    pub fn hir(cx: &LateContext<'_>, expr: &Expr<'hir>) -> Option<Self> {
        if let ExprKind::If(
            &Expr {
                kind:
                    ExprKind::Let(&hir::LetExpr {
                        pat: let_pat,
                        init: let_expr,
                        span: let_span,
                        ..
                    }),
                ..
            },
            if_then,
            if_else,
        ) = expr.kind
        {
            let mut iter = cx.tcx.hir_parent_iter(expr.hir_id);
            if let Some((_, Node::Block(Block { stmts: [], .. }))) = iter.next()
                && let Some((
                    _,
                    Node::Expr(Expr {
                        kind: ExprKind::Loop(_, _, LoopSource::While, _),
                        ..
                    }),
                )) = iter.next()
            {
                // while loop desugar
                return None;
            }
            return Some(Self {
                let_pat,
                let_expr,
                if_then,
                if_else,
                let_span,
            });
        }
        None
    }
}

/// An `if let` or `match` expression. Useful for lints that trigger on one or the other.
#[derive(Debug)]
pub enum IfLetOrMatch<'hir> {
    /// Any `match` expression
    Match(&'hir Expr<'hir>, &'hir [Arm<'hir>], MatchSource),
    /// scrutinee, pattern, then block, else block
    IfLet(
        &'hir Expr<'hir>,
        &'hir Pat<'hir>,
        &'hir Expr<'hir>,
        Option<&'hir Expr<'hir>>,
        /// `if let PAT = EXPR`
        ///     ^^^^^^^^^^^^^^
        Span,
    ),
}

impl<'hir> IfLetOrMatch<'hir> {
    /// Parses an `if let` or `match` expression
    pub fn parse(cx: &LateContext<'_>, expr: &Expr<'hir>) -> Option<Self> {
        match expr.kind {
            ExprKind::Match(expr, arms, source) => Some(Self::Match(expr, arms, source)),
            _ => IfLet::hir(cx, expr).map(
                |IfLet {
                     let_expr,
                     let_pat,
                     if_then,
                     if_else,
                     let_span,
                 }| { Self::IfLet(let_expr, let_pat, if_then, if_else, let_span) },
            ),
        }
    }

    pub fn scrutinee(&self) -> &'hir Expr<'hir> {
        match self {
            Self::Match(scrutinee, _, _) | Self::IfLet(scrutinee, _, _, _, _) => scrutinee,
        }
    }
}

/// An `if` or `if let` expression
pub struct IfOrIfLet<'hir> {
    /// `if` condition that is maybe a `let` expression
    pub cond: &'hir Expr<'hir>,
    /// `if` then expression
    pub then: &'hir Expr<'hir>,
    /// `else` expression
    pub r#else: Option<&'hir Expr<'hir>>,
}

impl<'hir> IfOrIfLet<'hir> {
    #[inline]
    /// Parses an `if` or `if let` expression
    pub const fn hir(expr: &Expr<'hir>) -> Option<Self> {
        if let ExprKind::If(cond, then, r#else) = expr.kind {
            Some(Self { cond, then, r#else })
        } else {
            None
        }
    }
}

/// Represent a range akin to `ast::ExprKind::Range`.
#[derive(Debug, Copy, Clone)]
pub struct Range<'a> {
    /// The lower bound of the range, or `None` for ranges such as `..X`.
    pub start: Option<&'a Expr<'a>>,
    /// The upper bound of the range, or `None` for ranges such as `X..`.
    pub end: Option<&'a Expr<'a>>,
    /// Whether the interval is open or closed.
    pub limits: ast::RangeLimits,
    pub span: Span
}

impl<'a> Range<'a> {
    /// Higher a `hir` range to something similar to `ast::ExprKind::Range`.
    #[expect(clippy::similar_names)]
<<<<<<< HEAD
    pub fn hir(cx: &LateContext<'_>, expr: &'a Expr<'_>) -> Option<Range<'a>> {
        let span = expr.range_span()?;
=======
    pub fn hir(expr: &'a Expr<'_>) -> Option<Range<'a>> {
>>>>>>> 0b784f8e
        match expr.kind {
            ExprKind::Call(path, [arg1, arg2])
                if let ExprKind::Path(qpath) = path.kind
                    && cx.tcx.qpath_is_lang_item(qpath, hir::LangItem::RangeInclusiveNew) =>
            {
                Some(Range {
                    start: Some(arg1),
                    end: Some(arg2),
                    limits: ast::RangeLimits::Closed,
                    span,
                })
            },
            ExprKind::Struct(&qpath, fields, StructTailExpr::None) => match (cx.tcx.qpath_lang_item(qpath)?, fields) {
                (hir::LangItem::RangeFull, []) => Some(Range {
                    start: None,
                    end: None,
                    limits: ast::RangeLimits::HalfOpen,
                    span,
                }),
                (hir::LangItem::RangeFrom, [field]) if field.ident.name == sym::start => {
                    Some(Range {
                        start: Some(field.expr),
                        end: None,
                        limits: ast::RangeLimits::HalfOpen,
                        span,
                    })
                },
                (hir::LangItem::Range, [field1, field2]) => {
                    let (start, end) = match (field1.ident.name, field2.ident.name) {
                        (sym::start, sym::end) => (field1.expr, field2.expr),
                        (sym::end, sym::start) => (field2.expr, field1.expr),
                        _ => return None,
                    };
                    Some(Range {
                        start: Some(start),
                        end: Some(end),
                        limits: ast::RangeLimits::HalfOpen,
                        span,
                    })
                },
                (hir::LangItem::RangeToInclusive, [field]) if field.ident.name == sym::end => {
                    Some(Range {
                        start: None,
                        end: Some(field.expr),
                        limits: ast::RangeLimits::Closed,
                        span,
                    })
                },
                (hir::LangItem::RangeTo, [field]) if field.ident.name == sym::end => Some(Range {
                    start: None,
                    end: Some(field.expr),
                    limits: ast::RangeLimits::HalfOpen,
                    span,
                }),
                _ => None,
            },
            _ => None,
        }
    }
}

/// Represents the pre-expansion arguments of a `vec!` invocation.
pub enum VecArgs<'a> {
    /// `vec![elem; len]`
    Repeat(&'a Expr<'a>, &'a Expr<'a>),
    /// `vec![a, b, c]`
    Vec(&'a [Expr<'a>]),
}

impl<'a> VecArgs<'a> {
    /// Returns the arguments of the `vec!` macro if this expression was expanded
    /// from `vec!`.
    pub fn hir(cx: &LateContext<'_>, expr: &'a Expr<'_>) -> Option<VecArgs<'a>> {
        if let ExprKind::Call(fun, args) = expr.kind
            && let ExprKind::Path(ref qpath) = fun.kind
            && is_expn_of(fun.span, sym::vec).is_some()
            && let Some(fun_def_id) = cx.qpath_res(qpath, fun.hir_id).opt_def_id()
            && let Some(name) = cx.tcx.get_diagnostic_name(fun_def_id)
        {
            return match (name, args) {
                (sym::vec_from_elem, [elem, size]) => {
                    // `vec![elem; size]` case
                    Some(VecArgs::Repeat(elem, size))
                },
                (sym::slice_into_vec, [slice])
                    if let ExprKind::Call(_, [arg]) = slice.kind
                        && let ExprKind::Array(args) = arg.kind =>
                {
                    // `vec![a, b, c]` case
                    Some(VecArgs::Vec(args))
                },
                (sym::vec_new, []) => Some(VecArgs::Vec(&[])),
                _ => None,
            };
        }

        None
    }
}

/// A desugared `while` loop
pub struct While<'hir> {
    /// `while` loop condition
    pub condition: &'hir Expr<'hir>,
    /// `while` loop body
    pub body: &'hir Expr<'hir>,
    /// Span of the loop header
    pub span: Span,
    pub label: Option<ast::Label>,
}

impl<'hir> While<'hir> {
    #[inline]
    /// Parses a desugared `while` loop
    pub const fn hir(expr: &Expr<'hir>) -> Option<Self> {
        if let ExprKind::Loop(
            Block {
                expr:
                    Some(Expr {
                        kind: ExprKind::If(condition, body, _),
                        ..
                    }),
                ..
            },
            label,
            LoopSource::While,
            span,
        ) = expr.kind
            && !has_let_expr(condition)
        {
            return Some(Self {
                condition,
                body,
                span,
                label,
            });
        }
        None
    }
}

/// A desugared `while let` loop
pub struct WhileLet<'hir> {
    /// `while let` loop item pattern
    pub let_pat: &'hir Pat<'hir>,
    /// `while let` loop scrutinee
    pub let_expr: &'hir Expr<'hir>,
    /// `while let` loop body
    pub if_then: &'hir Expr<'hir>,
    pub label: Option<ast::Label>,
    /// `while let PAT = EXPR`
    ///        ^^^^^^^^^^^^^^
    pub let_span: Span,
}

impl<'hir> WhileLet<'hir> {
    #[inline]
    /// Parses a desugared `while let` loop
    pub const fn hir(expr: &Expr<'hir>) -> Option<Self> {
        if let ExprKind::Loop(
            &Block {
                expr:
                    Some(&Expr {
                        kind:
                            ExprKind::If(
                                &Expr {
                                    kind:
                                        ExprKind::Let(&hir::LetExpr {
                                            pat: let_pat,
                                            init: let_expr,
                                            span: let_span,
                                            ..
                                        }),
                                    ..
                                },
                                if_then,
                                _,
                            ),
                        ..
                    }),
                ..
            },
            label,
            LoopSource::While,
            _,
        ) = expr.kind
        {
            return Some(Self {
                let_pat,
                let_expr,
                if_then,
                label,
                let_span,
            });
        }
        None
    }
}

/// Converts a `hir` binary operator to the corresponding `ast` type.
#[must_use]
pub fn binop(op: hir::BinOpKind) -> ast::BinOpKind {
    match op {
        hir::BinOpKind::Eq => ast::BinOpKind::Eq,
        hir::BinOpKind::Ge => ast::BinOpKind::Ge,
        hir::BinOpKind::Gt => ast::BinOpKind::Gt,
        hir::BinOpKind::Le => ast::BinOpKind::Le,
        hir::BinOpKind::Lt => ast::BinOpKind::Lt,
        hir::BinOpKind::Ne => ast::BinOpKind::Ne,
        hir::BinOpKind::Or => ast::BinOpKind::Or,
        hir::BinOpKind::Add => ast::BinOpKind::Add,
        hir::BinOpKind::And => ast::BinOpKind::And,
        hir::BinOpKind::BitAnd => ast::BinOpKind::BitAnd,
        hir::BinOpKind::BitOr => ast::BinOpKind::BitOr,
        hir::BinOpKind::BitXor => ast::BinOpKind::BitXor,
        hir::BinOpKind::Div => ast::BinOpKind::Div,
        hir::BinOpKind::Mul => ast::BinOpKind::Mul,
        hir::BinOpKind::Rem => ast::BinOpKind::Rem,
        hir::BinOpKind::Shl => ast::BinOpKind::Shl,
        hir::BinOpKind::Shr => ast::BinOpKind::Shr,
        hir::BinOpKind::Sub => ast::BinOpKind::Sub,
    }
}

/// A parsed `Vec` initialization expression
#[derive(Clone, Copy)]
pub enum VecInitKind {
    /// `Vec::new()`
    New,
    /// `Vec::default()` or `Default::default()`
    Default,
    /// `Vec::with_capacity(123)`
    WithConstCapacity(u128),
    /// `Vec::with_capacity(slice.len())`
    WithExprCapacity(HirId),
}

/// Checks if the given expression is an initialization of `Vec` and returns its kind.
pub fn get_vec_init_kind<'tcx>(cx: &LateContext<'tcx>, expr: &'tcx Expr<'tcx>) -> Option<VecInitKind> {
    if let ExprKind::Call(func, args) = expr.kind {
        match func.kind {
            ExprKind::Path(QPath::TypeRelative(ty, name))
                if cx.typeck_results().node_type(ty.hir_id).is_diag_item(cx, sym::Vec) =>
            {
                if name.ident.name == sym::new {
                    return Some(VecInitKind::New);
                } else if name.ident.name == symbol::kw::Default {
                    return Some(VecInitKind::Default);
                } else if name.ident.name == sym::with_capacity {
                    let arg = args.first()?;
                    return match ConstEvalCtxt::new(cx).eval_local(arg, expr.span.ctxt()) {
                        Some(Constant::Int(num)) => Some(VecInitKind::WithConstCapacity(num)),
                        _ => Some(VecInitKind::WithExprCapacity(arg.hir_id)),
                    };
                }
            },
            ExprKind::Path(QPath::Resolved(_, path))
                if cx.tcx.is_diagnostic_item(sym::default_fn, path.res.opt_def_id()?)
                    && cx.typeck_results().expr_ty(expr).is_diag_item(cx, sym::Vec) =>
            {
                return Some(VecInitKind::Default);
            },
            _ => (),
        }
    }
    None
}

/// Checks that a condition doesn't have a `let` expression, to keep `If` and `While` from accepting
/// `if let` and `while let`.
pub const fn has_let_expr<'tcx>(cond: &'tcx Expr<'tcx>) -> bool {
    match &cond.kind {
        ExprKind::Let(_) => true,
        ExprKind::Binary(_, lhs, rhs) => has_let_expr(lhs) || has_let_expr(rhs),
        _ => false,
    }
}<|MERGE_RESOLUTION|>--- conflicted
+++ resolved
@@ -209,18 +209,14 @@
     pub end: Option<&'a Expr<'a>>,
     /// Whether the interval is open or closed.
     pub limits: ast::RangeLimits,
-    pub span: Span
+    pub span: Span,
 }
 
 impl<'a> Range<'a> {
     /// Higher a `hir` range to something similar to `ast::ExprKind::Range`.
     #[expect(clippy::similar_names)]
-<<<<<<< HEAD
     pub fn hir(cx: &LateContext<'_>, expr: &'a Expr<'_>) -> Option<Range<'a>> {
         let span = expr.range_span()?;
-=======
-    pub fn hir(expr: &'a Expr<'_>) -> Option<Range<'a>> {
->>>>>>> 0b784f8e
         match expr.kind {
             ExprKind::Call(path, [arg1, arg2])
                 if let ExprKind::Path(qpath) = path.kind
@@ -240,14 +236,12 @@
                     limits: ast::RangeLimits::HalfOpen,
                     span,
                 }),
-                (hir::LangItem::RangeFrom, [field]) if field.ident.name == sym::start => {
-                    Some(Range {
-                        start: Some(field.expr),
-                        end: None,
-                        limits: ast::RangeLimits::HalfOpen,
-                        span,
-                    })
-                },
+                (hir::LangItem::RangeFrom, [field]) if field.ident.name == sym::start => Some(Range {
+                    start: Some(field.expr),
+                    end: None,
+                    limits: ast::RangeLimits::HalfOpen,
+                    span,
+                }),
                 (hir::LangItem::Range, [field1, field2]) => {
                     let (start, end) = match (field1.ident.name, field2.ident.name) {
                         (sym::start, sym::end) => (field1.expr, field2.expr),
@@ -261,14 +255,12 @@
                         span,
                     })
                 },
-                (hir::LangItem::RangeToInclusive, [field]) if field.ident.name == sym::end => {
-                    Some(Range {
-                        start: None,
-                        end: Some(field.expr),
-                        limits: ast::RangeLimits::Closed,
-                        span,
-                    })
-                },
+                (hir::LangItem::RangeToInclusive, [field]) if field.ident.name == sym::end => Some(Range {
+                    start: None,
+                    end: Some(field.expr),
+                    limits: ast::RangeLimits::Closed,
+                    span,
+                }),
                 (hir::LangItem::RangeTo, [field]) if field.ident.name == sym::end => Some(Range {
                     start: None,
                     end: Some(field.expr),
