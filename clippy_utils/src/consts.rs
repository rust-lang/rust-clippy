#![allow(clippy::float_cmp)]

use crate::macros::HirNode;
use crate::source::{walk_span_to_context, SpanRangeExt};
use crate::{clip, is_direct_expn_of, sext, unsext};

use rustc_apfloat::ieee::{Half, Quad};
use rustc_apfloat::Float;
use rustc_ast::ast::{self, LitFloatType, LitKind};
use rustc_data_structures::sync::Lrc;
use rustc_hir::def::{DefKind, Res};
use rustc_hir::{BinOp, BinOpKind, Block, ConstBlock, Expr, ExprKind, HirId, Item, ItemKind, Node, QPath, UnOp};
use rustc_lexer::tokenize;
use rustc_lint::LateContext;
use rustc_middle::mir::interpret::{alloc_range, Scalar};
use rustc_middle::mir::ConstValue;
use rustc_middle::ty::{self, EarlyBinder, FloatTy, GenericArgsRef, IntTy, List, ScalarInt, Ty, TyCtxt, UintTy};
use rustc_middle::{bug, mir, span_bug};
use rustc_span::def_id::DefId;
use rustc_span::sym;
use rustc_span::symbol::{Ident, Symbol};
use rustc_target::abi::Size;
use std::cmp::Ordering;
use std::hash::{Hash, Hasher};
use std::iter;

/// A `LitKind`-like enum to fold constant `Expr`s into.
#[derive(Debug, Clone)]
pub enum Constant<'tcx> {
    Adt(mir::Const<'tcx>),
    /// A `String` (e.g., "abc").
    Str(String),
    /// A binary string (e.g., `b"abc"`).
    Binary(Lrc<[u8]>),
    /// A single `char` (e.g., `'a'`).
    Char(char),
    /// An integer's bit representation.
    Int(u128),
    /// An `f16`.
    F16(f16),
    /// An `f32`.
    F32(f32),
    /// An `f64`.
    F64(f64),
    /// An `f128`.
    F128(f128),
    /// `true` or `false`.
    Bool(bool),
    /// An array of constants.
    Vec(Vec<Constant<'tcx>>),
    /// Also an array, but with only one constant, repeated N times.
    Repeat(Box<Constant<'tcx>>, u64),
    /// A tuple of constants.
    Tuple(Vec<Constant<'tcx>>),
    /// A raw pointer.
    RawPtr(u128),
    /// A reference
    Ref(Box<Constant<'tcx>>),
    /// A literal with syntax error.
    Err,
}

trait IntTypeBounds: Sized {
    type Output: PartialOrd;

    fn min_max(self) -> Option<(Self::Output, Self::Output)>;
    fn bits(self) -> Self::Output;
    fn ensure_fits(self, val: Self::Output) -> Option<Self::Output> {
        let (min, max) = self.min_max()?;
        (min <= val && val <= max).then_some(val)
    }
}
impl IntTypeBounds for UintTy {
    type Output = u128;
    fn min_max(self) -> Option<(Self::Output, Self::Output)> {
        Some(match self {
            UintTy::U8 => (u8::MIN.into(), u8::MAX.into()),
            UintTy::U16 => (u16::MIN.into(), u16::MAX.into()),
            UintTy::U32 => (u32::MIN.into(), u32::MAX.into()),
            UintTy::U64 => (u64::MIN.into(), u64::MAX.into()),
            UintTy::U128 => (u128::MIN, u128::MAX),
            UintTy::Usize => (usize::MIN.try_into().ok()?, usize::MAX.try_into().ok()?),
        })
    }
    fn bits(self) -> Self::Output {
        match self {
            UintTy::U8 => 8,
            UintTy::U16 => 16,
            UintTy::U32 => 32,
            UintTy::U64 => 64,
            UintTy::U128 => 128,
            UintTy::Usize => usize::BITS.into(),
        }
    }
}
impl IntTypeBounds for IntTy {
    type Output = i128;
    fn min_max(self) -> Option<(Self::Output, Self::Output)> {
        Some(match self {
            IntTy::I8 => (i8::MIN.into(), i8::MAX.into()),
            IntTy::I16 => (i16::MIN.into(), i16::MAX.into()),
            IntTy::I32 => (i32::MIN.into(), i32::MAX.into()),
            IntTy::I64 => (i64::MIN.into(), i64::MAX.into()),
            IntTy::I128 => (i128::MIN, i128::MAX),
            IntTy::Isize => (isize::MIN.try_into().ok()?, isize::MAX.try_into().ok()?),
        })
    }
    fn bits(self) -> Self::Output {
        match self {
            IntTy::I8 => 8,
            IntTy::I16 => 16,
            IntTy::I32 => 32,
            IntTy::I64 => 64,
            IntTy::I128 => 128,
            IntTy::Isize => isize::BITS.into(),
        }
    }
}

impl<'tcx> PartialEq for Constant<'tcx> {
    fn eq(&self, other: &Self) -> bool {
        match (self, other) {
            (Self::Str(ls), Self::Str(rs)) => ls == rs,
            (Self::Binary(l), Self::Binary(r)) => l == r,
            (&Self::Char(l), &Self::Char(r)) => l == r,
            (&Self::Int(l), &Self::Int(r)) => l == r,
            (&Self::F64(l), &Self::F64(r)) => {
                // We want `Fw32 == FwAny` and `FwAny == Fw64`, and by transitivity we must have
                // `Fw32 == Fw64`, so don’t compare them.
                // `to_bits` is required to catch non-matching 0.0, -0.0, and NaNs.
                l.to_bits() == r.to_bits()
            },
            (&Self::F32(l), &Self::F32(r)) => {
                // We want `Fw32 == FwAny` and `FwAny == Fw64`, and by transitivity we must have
                // `Fw32 == Fw64`, so don’t compare them.
                // `to_bits` is required to catch non-matching 0.0, -0.0, and NaNs.
                f64::from(l).to_bits() == f64::from(r).to_bits()
            },
            (&Self::Bool(l), &Self::Bool(r)) => l == r,
            (&Self::Vec(ref l), &Self::Vec(ref r)) | (&Self::Tuple(ref l), &Self::Tuple(ref r)) => l == r,
            (Self::Repeat(lv, ls), Self::Repeat(rv, rs)) => ls == rs && lv == rv,
            (Self::Ref(lb), Self::Ref(rb)) => *lb == *rb,
            // TODO: are there inter-type equalities?
            _ => false,
        }
    }
}

impl<'tcx> Hash for Constant<'tcx> {
    fn hash<H>(&self, state: &mut H)
    where
        H: Hasher,
    {
        std::mem::discriminant(self).hash(state);
        match *self {
            Self::Adt(ref elem) => {
                elem.hash(state);
            },
            Self::Str(ref s) => {
                s.hash(state);
            },
            Self::Binary(ref b) => {
                b.hash(state);
            },
            Self::Char(c) => {
                c.hash(state);
            },
            Self::Int(i) => {
                i.hash(state);
            },
            Self::F16(f) => {
                // FIXME(f16_f128): once conversions to/from `f128` are available on all platforms,
                f.to_bits().hash(state);
            },
            Self::F32(f) => {
                f64::from(f).to_bits().hash(state);
            },
            Self::F64(f) => {
                f.to_bits().hash(state);
            },
            Self::F128(f) => {
                f.to_bits().hash(state);
            },
            Self::Bool(b) => {
                b.hash(state);
            },
            Self::Vec(ref v) | Self::Tuple(ref v) => {
                v.hash(state);
            },
            Self::Repeat(ref c, l) => {
                c.hash(state);
                l.hash(state);
            },
            Self::RawPtr(u) => {
                u.hash(state);
            },
            Self::Ref(ref r) => {
                r.hash(state);
            },
            Self::Err => {},
        }
    }
}

impl<'tcx> Constant<'tcx> {
    pub fn partial_cmp(tcx: TyCtxt<'_>, cmp_type: Ty<'_>, left: &Self, right: &Self) -> Option<Ordering> {
        match (left, right) {
            (Self::Str(ls), Self::Str(rs)) => Some(ls.cmp(rs)),
            (Self::Char(l), Self::Char(r)) => Some(l.cmp(r)),
            (&Self::Int(l), &Self::Int(r)) => match *cmp_type.kind() {
                ty::Int(int_ty) => Some(sext(tcx, l, int_ty).cmp(&sext(tcx, r, int_ty))),
                ty::Uint(_) => Some(l.cmp(&r)),
                _ => bug!("Not an int type"),
            },
            (&Self::F64(l), &Self::F64(r)) => l.partial_cmp(&r),
            (&Self::F32(l), &Self::F32(r)) => l.partial_cmp(&r),
            (Self::Bool(l), Self::Bool(r)) => Some(l.cmp(r)),
            (Self::Tuple(l), Self::Tuple(r)) if l.len() == r.len() => match *cmp_type.kind() {
                ty::Tuple(tys) if tys.len() == l.len() => l
                    .iter()
                    .zip(r)
                    .zip(tys)
                    .map(|((li, ri), cmp_type)| Self::partial_cmp(tcx, cmp_type, li, ri))
                    .find(|r| r.map_or(true, |o| o != Ordering::Equal))
                    .unwrap_or_else(|| Some(l.len().cmp(&r.len()))),
                _ => None,
            },
            (Self::Vec(l), Self::Vec(r)) => {
                let (ty::Array(cmp_type, _) | ty::Slice(cmp_type)) = *cmp_type.kind() else {
                    return None;
                };
                iter::zip(l, r)
                    .map(|(li, ri)| Self::partial_cmp(tcx, cmp_type, li, ri))
                    .find(|r| r.map_or(true, |o| o != Ordering::Equal))
                    .unwrap_or_else(|| Some(l.len().cmp(&r.len())))
            },
            (Self::Repeat(lv, ls), Self::Repeat(rv, rs)) => {
                match Self::partial_cmp(
                    tcx,
                    match *cmp_type.kind() {
                        ty::Array(ty, _) => ty,
                        _ => return None,
                    },
                    lv,
                    rv,
                ) {
                    Some(Ordering::Equal) => Some(ls.cmp(rs)),
                    x => x,
                }
            },
            (Self::Ref(lb), Self::Ref(rb)) => Self::partial_cmp(
                tcx,
                match *cmp_type.kind() {
                    ty::Ref(_, ty, _) => ty,
                    _ => return None,
                },
                lb,
                rb,
            ),
            // TODO: are there any useful inter-type orderings?
            _ => None,
        }
    }

    /// Returns the integer value or `None` if `self` or `val_type` is not integer type.
    pub fn int_value(&self, cx: &LateContext<'_>, val_type: Ty<'_>) -> Option<FullInt> {
        if let Constant::Int(const_int) = *self {
            match *val_type.kind() {
                ty::Int(ity) => Some(FullInt::S(sext(cx.tcx, const_int, ity))),
                ty::Uint(_) => Some(FullInt::U(const_int)),
                _ => None,
            }
        } else {
            None
        }
    }

    #[must_use]
    pub fn peel_refs(mut self) -> Self {
        while let Constant::Ref(r) = self {
            self = *r;
        }
        self
    }

    fn parse_f16(s: &str) -> Self {
        let f: Half = s.parse().unwrap();
        Self::F16(f16::from_bits(f.to_bits().try_into().unwrap()))
    }

    fn parse_f128(s: &str) -> Self {
        let f: Quad = s.parse().unwrap();
        Self::F128(f128::from_bits(f.to_bits()))
    }
}

/// Parses a `LitKind` to a `Constant`.
pub fn lit_to_mir_constant<'tcx>(lit: &LitKind, ty: Option<Ty<'tcx>>) -> Constant<'tcx> {
    match *lit {
        LitKind::Str(ref is, _) => Constant::Str(is.to_string()),
        LitKind::Byte(b) => Constant::Int(u128::from(b)),
        LitKind::ByteStr(ref s, _) | LitKind::CStr(ref s, _) => Constant::Binary(Lrc::clone(s)),
        LitKind::Char(c) => Constant::Char(c),
        LitKind::Int(n, _) => Constant::Int(n.get()),
        LitKind::Float(ref is, LitFloatType::Suffixed(fty)) => match fty {
            // FIXME(f16_f128): just use `parse()` directly when available for `f16`/`f128`
            ast::FloatTy::F16 => Constant::parse_f16(is.as_str()),
            ast::FloatTy::F32 => Constant::F32(is.as_str().parse().unwrap()),
            ast::FloatTy::F64 => Constant::F64(is.as_str().parse().unwrap()),
            ast::FloatTy::F128 => Constant::parse_f128(is.as_str()),
        },
        LitKind::Float(ref is, LitFloatType::Unsuffixed) => match ty.expect("type of float is known").kind() {
            ty::Float(FloatTy::F16) => Constant::parse_f16(is.as_str()),
            ty::Float(FloatTy::F32) => Constant::F32(is.as_str().parse().unwrap()),
            ty::Float(FloatTy::F64) => Constant::F64(is.as_str().parse().unwrap()),
            ty::Float(FloatTy::F128) => Constant::parse_f128(is.as_str()),
            _ => bug!(),
        },
        LitKind::Bool(b) => Constant::Bool(b),
        LitKind::Err(_) => Constant::Err,
    }
}

/// The source of a constant value.
pub enum ConstantSource {
    /// The value is determined solely from the expression.
    Local,
    /// The value is dependent on a defined constant.
    Constant,
    /// The value is dependent on a constant defined in `core` crate.
    CoreConstant,
}
impl ConstantSource {
    pub fn is_local(&self) -> bool {
        matches!(self, Self::Local)
    }
}

/// Attempts to check whether the expression is a constant representing an empty slice, str, array,
/// etc…
pub fn constant_is_empty(lcx: &LateContext<'_>, e: &Expr<'_>) -> Option<bool> {
    ConstEvalLateContext::new(lcx, lcx.typeck_results()).expr_is_empty(e)
}

/// Attempts to evaluate the expression as a constant.
pub fn constant<'tcx>(
    lcx: &LateContext<'tcx>,
    typeck_results: &ty::TypeckResults<'tcx>,
    e: &Expr<'_>,
) -> Option<Constant<'tcx>> {
    ConstEvalLateContext::new(lcx, typeck_results).expr(e)
}

/// Attempts to evaluate the expression as a constant.
pub fn constant_with_source<'tcx>(
    lcx: &LateContext<'tcx>,
    typeck_results: &ty::TypeckResults<'tcx>,
    e: &Expr<'_>,
) -> Option<(Constant<'tcx>, ConstantSource)> {
    let mut ctxt = ConstEvalLateContext::new(lcx, typeck_results);
    let res = ctxt.expr(e);
    res.map(|x| (x, ctxt.source))
}

/// Attempts to evaluate an expression only if its value is not dependent on other items.
pub fn constant_simple<'tcx>(
    lcx: &LateContext<'tcx>,
    typeck_results: &ty::TypeckResults<'tcx>,
    e: &Expr<'_>,
) -> Option<Constant<'tcx>> {
    constant_with_source(lcx, typeck_results, e).and_then(|(c, s)| s.is_local().then_some(c))
}

pub fn constant_full_int<'tcx>(
    lcx: &LateContext<'tcx>,
    typeck_results: &ty::TypeckResults<'tcx>,
    e: &Expr<'_>,
) -> Option<FullInt> {
    constant_simple(lcx, typeck_results, e)?.int_value(lcx, typeck_results.expr_ty(e))
}

#[derive(Copy, Clone, Debug, Eq)]
pub enum FullInt {
    S(i128),
    U(u128),
}

impl PartialEq for FullInt {
    #[must_use]
    fn eq(&self, other: &Self) -> bool {
        self.cmp(other) == Ordering::Equal
    }
}

impl PartialOrd for FullInt {
    #[must_use]
    fn partial_cmp(&self, other: &Self) -> Option<Ordering> {
        Some(self.cmp(other))
    }
}

impl Ord for FullInt {
    #[must_use]
    fn cmp(&self, other: &Self) -> Ordering {
        use FullInt::{S, U};

        fn cmp_s_u(s: i128, u: u128) -> Ordering {
            u128::try_from(s).map_or(Ordering::Less, |x| x.cmp(&u))
        }

        match (*self, *other) {
            (S(s), S(o)) => s.cmp(&o),
            (U(s), U(o)) => s.cmp(&o),
            (S(s), U(o)) => cmp_s_u(s, o),
            (U(s), S(o)) => cmp_s_u(o, s).reverse(),
        }
    }
}

pub struct ConstEvalLateContext<'a, 'tcx> {
    lcx: &'a LateContext<'tcx>,
    typeck_results: &'a ty::TypeckResults<'tcx>,
    param_env: ty::ParamEnv<'tcx>,
    source: ConstantSource,
    args: GenericArgsRef<'tcx>,
}

impl<'a, 'tcx> ConstEvalLateContext<'a, 'tcx> {
    pub fn new(lcx: &'a LateContext<'tcx>, typeck_results: &'a ty::TypeckResults<'tcx>) -> Self {
        Self {
            lcx,
            typeck_results,
            param_env: lcx.param_env,
            source: ConstantSource::Local,
            args: List::empty(),
        }
    }

    /// Simple constant folding: Insert an expression, get a constant or none.
    pub fn expr(&mut self, e: &Expr<'_>) -> Option<Constant<'tcx>> {
        match e.kind {
            ExprKind::ConstBlock(ConstBlock { body, .. }) => self.expr(self.lcx.tcx.hir().body(body).value),
            ExprKind::DropTemps(e) => self.expr(e),
            ExprKind::Path(ref qpath) => {
                let is_core_crate = if let Some(def_id) = self.lcx.qpath_res(qpath, e.hir_id()).opt_def_id() {
                    self.lcx.tcx.crate_name(def_id.krate) == sym::core
                } else {
                    false
                };
                self.fetch_path_and_apply(qpath, e.hir_id, self.typeck_results.expr_ty(e), |this, result| {
                    let result = mir_to_const(this.lcx, result)?;
                    // If source is already Constant we wouldn't want to override it with CoreConstant
                    this.source = if is_core_crate && !matches!(this.source, ConstantSource::Constant) {
                        ConstantSource::CoreConstant
                    } else {
                        ConstantSource::Constant
                    };
                    Some(result)
                })
            },
            ExprKind::Block(block, _) => self.block(block),
            ExprKind::Lit(lit) => {
                if is_direct_expn_of(e.span, "cfg").is_some() {
                    None
                } else {
                    Some(lit_to_mir_constant(&lit.node, self.typeck_results.expr_ty_opt(e)))
                }
            },
            ExprKind::Array(vec) => self.multi(vec).map(Constant::Vec),
            ExprKind::Tup(tup) => self.multi(tup).map(Constant::Tuple),
            ExprKind::Repeat(value, _) => {
                let n = match self.typeck_results.expr_ty(e).kind() {
                    ty::Array(_, n) => n.try_eval_target_usize(self.lcx.tcx, self.lcx.param_env)?,
                    _ => span_bug!(e.span, "typeck error"),
                };
                self.expr(value).map(|v| Constant::Repeat(Box::new(v), n))
            },
            ExprKind::Unary(op, operand) => self.expr(operand).and_then(|o| match op {
                UnOp::Not => self.constant_not(&o, self.typeck_results.expr_ty(e)),
                UnOp::Neg => self.constant_negate(&o, self.typeck_results.expr_ty(e)),
                UnOp::Deref => Some(if let Constant::Ref(r) = o { *r } else { o }),
            }),
            ExprKind::If(cond, then, ref otherwise) => self.ifthenelse(cond, then, *otherwise),
            ExprKind::Binary(op, left, right) => self.binop(op, left, right),
            ExprKind::Call(callee, args) => {
                // We only handle a few const functions for now.
                if args.is_empty()
                    && let ExprKind::Path(qpath) = &callee.kind
                    && let res = self.typeck_results.qpath_res(qpath, callee.hir_id)
                    && let Some(def_id) = res.opt_def_id()
                    && let def_path = self.lcx.get_def_path(def_id)
                    && let def_path = def_path.iter().take(4).map(Symbol::as_str).collect::<Vec<_>>()
                    && let ["core", "num", int_impl, "max_value"] = *def_path
                {
                    let value = match int_impl {
                        "<impl i8>" => i8::MAX as u128,
                        "<impl i16>" => i16::MAX as u128,
                        "<impl i32>" => i32::MAX as u128,
                        "<impl i64>" => i64::MAX as u128,
                        "<impl i128>" => i128::MAX as u128,
                        _ => return None,
                    };
                    Some(Constant::Int(value))
                } else {
                    None
                }
            },
            ExprKind::Index(arr, index, _) => self.index(arr, index),
            ExprKind::AddrOf(_, _, inner) => self.expr(inner).map(|r| Constant::Ref(Box::new(r))),
            ExprKind::Field(local_expr, ref field) => {
                let result = self.expr(local_expr);
                if let Some(Constant::Adt(constant)) = &self.expr(local_expr)
                    && let ty::Adt(adt_def, _) = constant.ty().kind()
                    && adt_def.is_struct()
                    && let Some(desired_field) = field_of_struct(*adt_def, self.lcx, *constant, field)
                {
                    mir_to_const(self.lcx, desired_field)
                } else {
                    result
                }
            },
            _ => None,
        }
    }

    /// Simple constant folding to determine if an expression is an empty slice, str, array, …
    /// `None` will be returned if the constness cannot be determined, or if the resolution
    /// leaves the local crate.
    pub fn expr_is_empty(&mut self, e: &Expr<'_>) -> Option<bool> {
        match e.kind {
            ExprKind::ConstBlock(ConstBlock { body, .. }) => self.expr_is_empty(self.lcx.tcx.hir().body(body).value),
            ExprKind::DropTemps(e) => self.expr_is_empty(e),
            ExprKind::Path(ref qpath) => {
                if !self
                    .typeck_results
                    .qpath_res(qpath, e.hir_id)
                    .opt_def_id()
                    .is_some_and(DefId::is_local)
                {
                    return None;
                }
                self.fetch_path_and_apply(qpath, e.hir_id, self.typeck_results.expr_ty(e), |this, result| {
                    mir_is_empty(this.lcx, result)
                })
            },
            ExprKind::Lit(lit) => {
                if is_direct_expn_of(e.span, "cfg").is_some() {
                    None
                } else {
                    match &lit.node {
                        LitKind::Str(is, _) => Some(is.is_empty()),
                        LitKind::ByteStr(s, _) | LitKind::CStr(s, _) => Some(s.is_empty()),
                        _ => None,
                    }
                }
            },
            ExprKind::Array(vec) => self.multi(vec).map(|v| v.is_empty()),
            ExprKind::Repeat(..) => {
                if let ty::Array(_, n) = self.typeck_results.expr_ty(e).kind() {
                    Some(n.try_eval_target_usize(self.lcx.tcx, self.lcx.param_env)? == 0)
                } else {
                    span_bug!(e.span, "typeck error");
                }
            },
            _ => None,
        }
    }

    #[expect(clippy::cast_possible_wrap)]
    fn constant_not(&self, o: &Constant<'tcx>, ty: Ty<'_>) -> Option<Constant<'tcx>> {
        use self::Constant::{Bool, Int};
        match *o {
            Bool(b) => Some(Bool(!b)),
            Int(value) => {
                let value = !value;
                match *ty.kind() {
                    ty::Int(ity) => Some(Int(unsext(self.lcx.tcx, value as i128, ity))),
                    ty::Uint(ity) => Some(Int(clip(self.lcx.tcx, value, ity))),
                    _ => None,
                }
            },
            _ => None,
        }
    }

    fn constant_negate(&self, o: &Constant<'tcx>, ty: Ty<'_>) -> Option<Constant<'tcx>> {
        use self::Constant::{Int, F32, F64};
        match *o {
            Int(value) => {
                let ty::Int(ity) = *ty.kind() else { return None };
                let (min, _) = ity.min_max()?;
                // sign extend
                let value = sext(self.lcx.tcx, value, ity);

                // Applying unary - to the most negative value of any signed integer type panics.
                if value == min {
                    return None;
                }

                let value = value.checked_neg()?;
                // clear unused bits
                Some(Int(unsext(self.lcx.tcx, value, ity)))
            },
            F32(f) => Some(F32(-f)),
            F64(f) => Some(F64(-f)),
            _ => None,
        }
    }

    /// Create `Some(Vec![..])` of all constants, unless there is any
    /// non-constant part.
    fn multi(&mut self, vec: &[Expr<'_>]) -> Option<Vec<Constant<'tcx>>> {
        vec.iter().map(|elem| self.expr(elem)).collect::<Option<_>>()
    }

    /// Lookup a possibly constant expression from an `ExprKind::Path` and apply a function on it.
    fn fetch_path_and_apply<T, F>(&mut self, qpath: &QPath<'_>, id: HirId, ty: Ty<'tcx>, f: F) -> Option<T>
    where
        F: FnOnce(&mut Self, mir::Const<'tcx>) -> Option<T>,
    {
        let res = self.typeck_results.qpath_res(qpath, id);
        match res {
            Res::Def(DefKind::Const | DefKind::AssocConst, def_id) => {
                // Check if this constant is based on `cfg!(..)`,
                // which is NOT constant for our purposes.
                if let Some(node) = self.lcx.tcx.hir().get_if_local(def_id)
                    && let Node::Item(Item {
                        kind: ItemKind::Const(.., body_id),
                        ..
                    }) = node
                    && let Node::Expr(Expr {
                        kind: ExprKind::Lit(_),
                        span,
                        ..
                    }) = self.lcx.tcx.hir_node(body_id.hir_id)
                    && is_direct_expn_of(*span, "cfg").is_some()
                {
                    return None;
                }

                let args = self.typeck_results.node_args(id);
                let args = if self.args.is_empty() {
                    args
                } else {
                    EarlyBinder::bind(args).instantiate(self.lcx.tcx, self.args)
                };
                let result = self
                    .lcx
                    .tcx
                    .const_eval_resolve(self.param_env, mir::UnevaluatedConst::new(def_id, args), qpath.span())
                    .ok()
                    .map(|val| mir::Const::from_value(val, ty))?;
                f(self, result)
            },
            _ => None,
        }
    }

    fn index(&mut self, lhs: &'_ Expr<'_>, index: &'_ Expr<'_>) -> Option<Constant<'tcx>> {
        let lhs = self.expr(lhs);
        let index = self.expr(index);

        match (lhs, index) {
            (Some(Constant::Vec(vec)), Some(Constant::Int(index))) => match vec.get(index as usize) {
                Some(Constant::F16(x)) => Some(Constant::F16(*x)),
                Some(Constant::F32(x)) => Some(Constant::F32(*x)),
                Some(Constant::F64(x)) => Some(Constant::F64(*x)),
                Some(Constant::F128(x)) => Some(Constant::F128(*x)),
                _ => None,
            },
            (Some(Constant::Vec(vec)), _) => {
                if !vec.is_empty() && vec.iter().all(|x| *x == vec[0]) {
                    match vec.first() {
                        Some(Constant::F16(x)) => Some(Constant::F16(*x)),
                        Some(Constant::F32(x)) => Some(Constant::F32(*x)),
                        Some(Constant::F64(x)) => Some(Constant::F64(*x)),
                        Some(Constant::F128(x)) => Some(Constant::F128(*x)),
                        _ => None,
                    }
                } else {
                    None
                }
            },
            _ => None,
        }
    }

    /// A block can only yield a constant if it only has one constant expression.
    fn block(&mut self, block: &Block<'_>) -> Option<Constant<'tcx>> {
        if block.stmts.is_empty()
            && let Some(expr) = block.expr
        {
            // Try to detect any `cfg`ed statements or empty macro expansions.
            let span = block.span.data();
            if span.ctxt.is_root() {
                if let Some(expr_span) = walk_span_to_context(expr.span, span.ctxt)
                    && let expr_lo = expr_span.lo()
                    && expr_lo >= span.lo
                    && let Some(src) = (span.lo..expr_lo).get_source_text(self.lcx)
                    && let Some(src) = src.as_str()
                {
                    use rustc_lexer::TokenKind::{BlockComment, LineComment, OpenBrace, Semi, Whitespace};
                    if !tokenize(src)
                        .map(|t| t.kind)
                        .filter(|t| !matches!(t, Whitespace | LineComment { .. } | BlockComment { .. } | Semi))
                        .eq([OpenBrace])
                    {
                        self.source = ConstantSource::Constant;
                    }
                } else {
                    // Unable to access the source. Assume a non-local dependency.
                    self.source = ConstantSource::Constant;
                }
            }

            self.expr(expr)
        } else {
            None
        }
    }

    fn ifthenelse(&mut self, cond: &Expr<'_>, then: &Expr<'_>, otherwise: Option<&Expr<'_>>) -> Option<Constant<'tcx>> {
        if let Some(Constant::Bool(b)) = self.expr(cond) {
            if b {
                self.expr(then)
            } else {
                otherwise.as_ref().and_then(|expr| self.expr(expr))
            }
        } else {
            None
        }
    }

    fn binop(&mut self, op: BinOp, left: &Expr<'_>, right: &Expr<'_>) -> Option<Constant<'tcx>> {
        let l = self.expr(left)?;
        let r = self.expr(right);
        match (l, r) {
            (Constant::Int(l), Some(Constant::Int(r))) => match *self.typeck_results.expr_ty_opt(left)?.kind() {
                ty::Int(ity) => {
                    let (ty_min_value, _) = ity.min_max()?;
                    let bits = ity.bits();
                    let l = sext(self.lcx.tcx, l, ity);
                    let r = sext(self.lcx.tcx, r, ity);

                    // Using / or %, where the left-hand argument is the smallest integer of a signed integer type and
                    // the right-hand argument is -1 always panics, even with overflow-checks disabled
                    if let BinOpKind::Div | BinOpKind::Rem = op.node
                        && l == ty_min_value
                        && r == -1
                    {
                        return None;
                    }

                    let zext = |n: i128| Constant::Int(unsext(self.lcx.tcx, n, ity));
                    match op.node {
                        // When +, * or binary - create a value greater than the maximum value, or less than
                        // the minimum value that can be stored, it panics.
                        BinOpKind::Add => l.checked_add(r).and_then(|n| ity.ensure_fits(n)).map(zext),
                        BinOpKind::Sub => l.checked_sub(r).and_then(|n| ity.ensure_fits(n)).map(zext),
                        BinOpKind::Mul => l.checked_mul(r).and_then(|n| ity.ensure_fits(n)).map(zext),
                        BinOpKind::Div if r != 0 => l.checked_div(r).map(zext),
                        BinOpKind::Rem if r != 0 => l.checked_rem(r).map(zext),
                        // Using << or >> where the right-hand argument is greater than or equal to the number of bits
                        // in the type of the left-hand argument, or is negative panics.
                        BinOpKind::Shr if r < bits && !r.is_negative() => l.checked_shr(r.try_into().ok()?).map(zext),
                        BinOpKind::Shl if r < bits && !r.is_negative() => l.checked_shl(r.try_into().ok()?).map(zext),
                        BinOpKind::BitXor => Some(zext(l ^ r)),
                        BinOpKind::BitOr => Some(zext(l | r)),
                        BinOpKind::BitAnd => Some(zext(l & r)),
                        BinOpKind::Eq => Some(Constant::Bool(l == r)),
                        BinOpKind::Ne => Some(Constant::Bool(l != r)),
                        BinOpKind::Lt => Some(Constant::Bool(l < r)),
                        BinOpKind::Le => Some(Constant::Bool(l <= r)),
                        BinOpKind::Ge => Some(Constant::Bool(l >= r)),
                        BinOpKind::Gt => Some(Constant::Bool(l > r)),
                        _ => None,
                    }
                },
                ty::Uint(ity) => {
                    let bits = ity.bits();

                    match op.node {
                        BinOpKind::Add => l.checked_add(r).and_then(|n| ity.ensure_fits(n)).map(Constant::Int),
                        BinOpKind::Sub => l.checked_sub(r).and_then(|n| ity.ensure_fits(n)).map(Constant::Int),
                        BinOpKind::Mul => l.checked_mul(r).and_then(|n| ity.ensure_fits(n)).map(Constant::Int),
                        BinOpKind::Div => l.checked_div(r).map(Constant::Int),
                        BinOpKind::Rem => l.checked_rem(r).map(Constant::Int),
                        BinOpKind::Shr if r < bits => l.checked_shr(r.try_into().ok()?).map(Constant::Int),
                        BinOpKind::Shl if r < bits => l.checked_shl(r.try_into().ok()?).map(Constant::Int),
                        BinOpKind::BitXor => Some(Constant::Int(l ^ r)),
                        BinOpKind::BitOr => Some(Constant::Int(l | r)),
                        BinOpKind::BitAnd => Some(Constant::Int(l & r)),
                        BinOpKind::Eq => Some(Constant::Bool(l == r)),
                        BinOpKind::Ne => Some(Constant::Bool(l != r)),
                        BinOpKind::Lt => Some(Constant::Bool(l < r)),
                        BinOpKind::Le => Some(Constant::Bool(l <= r)),
                        BinOpKind::Ge => Some(Constant::Bool(l >= r)),
                        BinOpKind::Gt => Some(Constant::Bool(l > r)),
                        _ => None,
                    }
                },
                _ => None,
            },
            // FIXME(f16_f128): add these types when binary operations are available on all platforms
            (Constant::F32(l), Some(Constant::F32(r))) => match op.node {
                BinOpKind::Add => Some(Constant::F32(l + r)),
                BinOpKind::Sub => Some(Constant::F32(l - r)),
                BinOpKind::Mul => Some(Constant::F32(l * r)),
                BinOpKind::Div => Some(Constant::F32(l / r)),
                BinOpKind::Rem => Some(Constant::F32(l % r)),
                BinOpKind::Eq => Some(Constant::Bool(l == r)),
                BinOpKind::Ne => Some(Constant::Bool(l != r)),
                BinOpKind::Lt => Some(Constant::Bool(l < r)),
                BinOpKind::Le => Some(Constant::Bool(l <= r)),
                BinOpKind::Ge => Some(Constant::Bool(l >= r)),
                BinOpKind::Gt => Some(Constant::Bool(l > r)),
                _ => None,
            },
            (Constant::F64(l), Some(Constant::F64(r))) => match op.node {
                BinOpKind::Add => Some(Constant::F64(l + r)),
                BinOpKind::Sub => Some(Constant::F64(l - r)),
                BinOpKind::Mul => Some(Constant::F64(l * r)),
                BinOpKind::Div => Some(Constant::F64(l / r)),
                BinOpKind::Rem => Some(Constant::F64(l % r)),
                BinOpKind::Eq => Some(Constant::Bool(l == r)),
                BinOpKind::Ne => Some(Constant::Bool(l != r)),
                BinOpKind::Lt => Some(Constant::Bool(l < r)),
                BinOpKind::Le => Some(Constant::Bool(l <= r)),
                BinOpKind::Ge => Some(Constant::Bool(l >= r)),
                BinOpKind::Gt => Some(Constant::Bool(l > r)),
                _ => None,
            },
            (l, r) => match (op.node, l, r) {
                (BinOpKind::And, Constant::Bool(false), _) => Some(Constant::Bool(false)),
                (BinOpKind::Or, Constant::Bool(true), _) => Some(Constant::Bool(true)),
                (BinOpKind::And, Constant::Bool(true), Some(r)) | (BinOpKind::Or, Constant::Bool(false), Some(r)) => {
                    Some(r)
                },
                (BinOpKind::BitXor, Constant::Bool(l), Some(Constant::Bool(r))) => Some(Constant::Bool(l ^ r)),
                (BinOpKind::BitAnd, Constant::Bool(l), Some(Constant::Bool(r))) => Some(Constant::Bool(l & r)),
                (BinOpKind::BitOr, Constant::Bool(l), Some(Constant::Bool(r))) => Some(Constant::Bool(l | r)),
                _ => None,
            },
        }
    }
}

pub fn mir_to_const<'tcx>(lcx: &LateContext<'tcx>, result: mir::Const<'tcx>) -> Option<Constant<'tcx>> {
    let mir::Const::Val(val, _) = result else {
        // We only work on evaluated consts.
        return None;
    };
    match (val, result.ty().kind()) {
        (ConstValue::Scalar(Scalar::Int(int)), _) => match result.ty().kind() {
            ty::Adt(adt_def, _) if adt_def.is_struct() => Some(Constant::Adt(result)),
            ty::Bool => Some(Constant::Bool(int == ScalarInt::TRUE)),
            ty::Uint(_) | ty::Int(_) => Some(Constant::Int(int.to_bits(int.size()))),
<<<<<<< HEAD
            ty::Float(FloatTy::F16) => Some(Constant::F16(f16::from_bits(int.into()))),
            ty::Float(FloatTy::F32) => Some(Constant::F32(f32::from_bits(int.into()))),
            ty::Float(FloatTy::F64) => Some(Constant::F64(f64::from_bits(int.into()))),
            ty::Float(FloatTy::F128) => Some(Constant::F128(f128::from_bits(int.into()))),
=======
            ty::Float(FloatTy::F32) => Some(Constant::F32(f32::from_bits(int.into()))),
            ty::Float(FloatTy::F64) => Some(Constant::F64(f64::from_bits(int.into()))),
>>>>>>> aaaa9264
            ty::RawPtr(_, _) => Some(Constant::RawPtr(int.to_bits(int.size()))),
            _ => None,
        },
        (_, ty::Ref(_, inner_ty, _)) if matches!(inner_ty.kind(), ty::Str) => {
            let data = val.try_get_slice_bytes_for_diagnostics(lcx.tcx)?;
            String::from_utf8(data.to_owned()).ok().map(Constant::Str)
        },
        (_, ty::Adt(adt_def, _)) if adt_def.is_struct() => Some(Constant::Adt(result)),
        (ConstValue::Indirect { alloc_id, offset }, ty::Array(sub_type, len)) => {
            let alloc = lcx.tcx.global_alloc(alloc_id).unwrap_memory().inner();
            let len = len.try_to_target_usize(lcx.tcx)?;
            let ty::Float(flt) = sub_type.kind() else {
                return None;
            };
            let size = Size::from_bits(flt.bit_width());
            let mut res = Vec::new();
            for idx in 0..len {
                let range = alloc_range(offset + size * idx, size);
                let val = alloc.read_scalar(&lcx.tcx, range, /* read_provenance */ false).ok()?;
                res.push(match flt {
                    FloatTy::F16 => Constant::F16(f16::from_bits(val.to_u16().ok()?)),
                    FloatTy::F32 => Constant::F32(f32::from_bits(val.to_u32().ok()?)),
                    FloatTy::F64 => Constant::F64(f64::from_bits(val.to_u64().ok()?)),
                    FloatTy::F128 => Constant::F128(f128::from_bits(val.to_u128().ok()?)),
                });
            }
            Some(Constant::Vec(res))
        },
        _ => None,
    }
}

fn mir_is_empty<'tcx>(lcx: &LateContext<'tcx>, result: mir::Const<'tcx>) -> Option<bool> {
    let mir::Const::Val(val, _) = result else {
        // We only work on evaluated consts.
        return None;
    };
    match (val, result.ty().kind()) {
        (_, ty::Ref(_, inner_ty, _)) => match inner_ty.kind() {
            ty::Str | ty::Slice(_) => {
                if let ConstValue::Indirect { alloc_id, offset } = val {
                    // Get the length from the slice, using the same formula as
                    // [`ConstValue::try_get_slice_bytes_for_diagnostics`].
                    let a = lcx.tcx.global_alloc(alloc_id).unwrap_memory().inner();
                    let ptr_size = lcx.tcx.data_layout.pointer_size;
                    if a.size() < offset + 2 * ptr_size {
                        // (partially) dangling reference
                        return None;
                    }
                    let len = a
                        .read_scalar(&lcx.tcx, alloc_range(offset + ptr_size, ptr_size), false)
                        .ok()?
                        .to_target_usize(&lcx.tcx)
                        .ok()?;
                    Some(len == 0)
                } else {
                    None
                }
            },
            ty::Array(_, len) => Some(len.try_to_target_usize(lcx.tcx)? == 0),
            _ => None,
        },
        (ConstValue::Indirect { .. }, ty::Array(_, len)) => Some(len.try_to_target_usize(lcx.tcx)? == 0),
        (ConstValue::ZeroSized, _) => Some(true),
        _ => None,
    }
}

fn field_of_struct<'tcx>(
    adt_def: ty::AdtDef<'tcx>,
    lcx: &LateContext<'tcx>,
    result: mir::Const<'tcx>,
    field: &Ident,
) -> Option<mir::Const<'tcx>> {
    if let mir::Const::Val(result, ty) = result
        && let Some(dc) = lcx.tcx.try_destructure_mir_constant_for_user_output(result, ty)
        && let Some(dc_variant) = dc.variant
        && let Some(variant) = adt_def.variants().get(dc_variant)
        && let Some(field_idx) = variant.fields.iter().position(|el| el.name == field.name)
        && let Some(&(val, ty)) = dc.fields.get(field_idx)
    {
        Some(mir::Const::Val(val, ty))
    } else {
        None
    }
}<|MERGE_RESOLUTION|>--- conflicted
+++ resolved
@@ -17,8 +17,8 @@
 use rustc_middle::ty::{self, EarlyBinder, FloatTy, GenericArgsRef, IntTy, List, ScalarInt, Ty, TyCtxt, UintTy};
 use rustc_middle::{bug, mir, span_bug};
 use rustc_span::def_id::DefId;
-use rustc_span::sym;
 use rustc_span::symbol::{Ident, Symbol};
+use rustc_span::{sym, SyntaxContext};
 use rustc_target::abi::Size;
 use std::cmp::Ordering;
 use std::hash::{Hash, Hasher};
@@ -692,7 +692,7 @@
         {
             // Try to detect any `cfg`ed statements or empty macro expansions.
             let span = block.span.data();
-            if span.ctxt.is_root() {
+            if span.ctxt == SyntaxContext::root() {
                 if let Some(expr_span) = walk_span_to_context(expr.span, span.ctxt)
                     && let expr_lo = expr_span.lo()
                     && expr_lo >= span.lo
@@ -855,15 +855,10 @@
             ty::Adt(adt_def, _) if adt_def.is_struct() => Some(Constant::Adt(result)),
             ty::Bool => Some(Constant::Bool(int == ScalarInt::TRUE)),
             ty::Uint(_) | ty::Int(_) => Some(Constant::Int(int.to_bits(int.size()))),
-<<<<<<< HEAD
             ty::Float(FloatTy::F16) => Some(Constant::F16(f16::from_bits(int.into()))),
             ty::Float(FloatTy::F32) => Some(Constant::F32(f32::from_bits(int.into()))),
             ty::Float(FloatTy::F64) => Some(Constant::F64(f64::from_bits(int.into()))),
             ty::Float(FloatTy::F128) => Some(Constant::F128(f128::from_bits(int.into()))),
-=======
-            ty::Float(FloatTy::F32) => Some(Constant::F32(f32::from_bits(int.into()))),
-            ty::Float(FloatTy::F64) => Some(Constant::F64(f64::from_bits(int.into()))),
->>>>>>> aaaa9264
             ty::RawPtr(_, _) => Some(Constant::RawPtr(int.to_bits(int.size()))),
             _ => None,
         },
