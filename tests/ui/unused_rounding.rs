--- conflicted
+++ resolved
@@ -11,10 +11,7 @@
     let _ = 3.3_f32.round();
     let _ = 3.3_f64.round();
     let _ = 3.0_f32.round();
-<<<<<<< HEAD
-=======
 
     let _ = 3_3.0_0_f32.round();
     let _ = 3_3.0_1_f64.round();
->>>>>>> 641ced4e
 }