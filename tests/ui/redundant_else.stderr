error: redundant else block
  --> tests/ui/redundant_else.rs:10:10
   |
LL |           } else {
   |  __________^
<<<<<<< HEAD
=======
LL | |
>>>>>>> d8ecde0e
LL | |
LL | |             println!("yet don't pull down your hedge.");
LL | |         }
   | |_________^
   |
   = note: `-D clippy::redundant-else` implied by `-D warnings`
   = help: to override `-D warnings` add `#[allow(clippy::redundant_else)]`
help: remove the `else` block and move the contents out
   |
LL ~         }
LL +
<<<<<<< HEAD
=======
LL + 
>>>>>>> d8ecde0e
LL +         println!("yet don't pull down your hedge.");
   |

error: redundant else block
<<<<<<< HEAD
  --> tests/ui/redundant_else.rs:18:10
   |
LL |           } else {
   |  __________^
=======
  --> tests/ui/redundant_else.rs:19:10
   |
LL |           } else {
   |  __________^
LL | |
>>>>>>> d8ecde0e
LL | |
LL | |             println!("shall rise up with fleas.");
LL | |         }
   | |_________^
   |
help: remove the `else` block and move the contents out
   |
LL ~         }
LL +
<<<<<<< HEAD
=======
LL + 
>>>>>>> d8ecde0e
LL +         println!("shall rise up with fleas.");
   |

error: redundant else block
<<<<<<< HEAD
  --> tests/ui/redundant_else.rs:28:10
   |
LL |           } else {
   |  __________^
=======
  --> tests/ui/redundant_else.rs:30:10
   |
LL |           } else {
   |  __________^
LL | |
>>>>>>> d8ecde0e
LL | |
LL | |             println!("You may delay, but time will not.");
LL | |         }
   | |_________^
   |
help: remove the `else` block and move the contents out
   |
LL ~         }
LL +
<<<<<<< HEAD
=======
LL + 
>>>>>>> d8ecde0e
LL +         println!("You may delay, but time will not.");
   |

error: redundant else block
<<<<<<< HEAD
  --> tests/ui/redundant_else.rs:38:6
   |
LL |       } else {
   |  ______^
=======
  --> tests/ui/redundant_else.rs:41:6
   |
LL |       } else {
   |  ______^
LL | |
>>>>>>> d8ecde0e
LL | |
LL | |         println!("A fat kitchen makes a lean will.");
LL | |     }
   | |_____^
   |
help: remove the `else` block and move the contents out
   |
LL ~     }
LL +
<<<<<<< HEAD
=======
LL + 
>>>>>>> d8ecde0e
LL +     println!("A fat kitchen makes a lean will.");
   |

error: redundant else block
<<<<<<< HEAD
  --> tests/ui/redundant_else.rs:46:10
   |
LL |           } else {
   |  __________^
=======
  --> tests/ui/redundant_else.rs:50:10
   |
LL |           } else {
   |  __________^
LL | |
>>>>>>> d8ecde0e
LL | |
LL | |             1
LL | |         }
   | |_________^
   |
help: remove the `else` block and move the contents out
   |
LL ~         }
LL +
<<<<<<< HEAD
=======
LL + 
>>>>>>> d8ecde0e
LL +         1
   |

error: redundant else block
<<<<<<< HEAD
  --> tests/ui/redundant_else.rs:57:10
   |
LL |           } else {
   |  __________^
=======
  --> tests/ui/redundant_else.rs:62:10
   |
LL |           } else {
   |  __________^
LL | |
>>>>>>> d8ecde0e
LL | |
LL | |             2
LL | |         }
   | |_________^
   |
help: remove the `else` block and move the contents out
   |
LL ~         }
LL +
<<<<<<< HEAD
=======
LL + 
>>>>>>> d8ecde0e
LL +         2
   |

error: redundant else block
<<<<<<< HEAD
  --> tests/ui/redundant_else.rs:67:10
   |
LL |           } else {
   |  __________^
=======
  --> tests/ui/redundant_else.rs:73:10
   |
LL |           } else {
   |  __________^
LL | |
>>>>>>> d8ecde0e
LL | |
LL | |             1
LL | |         }
   | |_________^
   |
help: remove the `else` block and move the contents out
   |
LL ~         }
LL +
<<<<<<< HEAD
=======
LL + 
>>>>>>> d8ecde0e
LL +         1
   |

error: aborting due to 7 previous errors
<|MERGE_RESOLUTION|>--- conflicted
+++ resolved
@@ -3,10 +3,7 @@
    |
 LL |           } else {
    |  __________^
-<<<<<<< HEAD
-=======
 LL | |
->>>>>>> d8ecde0e
 LL | |
 LL | |             println!("yet don't pull down your hedge.");
 LL | |         }
@@ -18,26 +15,16 @@
    |
 LL ~         }
 LL +
-<<<<<<< HEAD
-=======
 LL + 
->>>>>>> d8ecde0e
 LL +         println!("yet don't pull down your hedge.");
    |
 
 error: redundant else block
-<<<<<<< HEAD
-  --> tests/ui/redundant_else.rs:18:10
-   |
-LL |           } else {
-   |  __________^
-=======
   --> tests/ui/redundant_else.rs:19:10
    |
 LL |           } else {
    |  __________^
 LL | |
->>>>>>> d8ecde0e
 LL | |
 LL | |             println!("shall rise up with fleas.");
 LL | |         }
@@ -47,26 +34,16 @@
    |
 LL ~         }
 LL +
-<<<<<<< HEAD
-=======
 LL + 
->>>>>>> d8ecde0e
 LL +         println!("shall rise up with fleas.");
    |
 
 error: redundant else block
-<<<<<<< HEAD
-  --> tests/ui/redundant_else.rs:28:10
-   |
-LL |           } else {
-   |  __________^
-=======
   --> tests/ui/redundant_else.rs:30:10
    |
 LL |           } else {
    |  __________^
 LL | |
->>>>>>> d8ecde0e
 LL | |
 LL | |             println!("You may delay, but time will not.");
 LL | |         }
@@ -76,26 +53,16 @@
    |
 LL ~         }
 LL +
-<<<<<<< HEAD
-=======
 LL + 
->>>>>>> d8ecde0e
 LL +         println!("You may delay, but time will not.");
    |
 
 error: redundant else block
-<<<<<<< HEAD
-  --> tests/ui/redundant_else.rs:38:6
-   |
-LL |       } else {
-   |  ______^
-=======
   --> tests/ui/redundant_else.rs:41:6
    |
 LL |       } else {
    |  ______^
 LL | |
->>>>>>> d8ecde0e
 LL | |
 LL | |         println!("A fat kitchen makes a lean will.");
 LL | |     }
@@ -105,26 +72,16 @@
    |
 LL ~     }
 LL +
-<<<<<<< HEAD
-=======
 LL + 
->>>>>>> d8ecde0e
 LL +     println!("A fat kitchen makes a lean will.");
    |
 
 error: redundant else block
-<<<<<<< HEAD
-  --> tests/ui/redundant_else.rs:46:10
-   |
-LL |           } else {
-   |  __________^
-=======
   --> tests/ui/redundant_else.rs:50:10
    |
 LL |           } else {
    |  __________^
 LL | |
->>>>>>> d8ecde0e
 LL | |
 LL | |             1
 LL | |         }
@@ -134,26 +91,16 @@
    |
 LL ~         }
 LL +
-<<<<<<< HEAD
-=======
 LL + 
->>>>>>> d8ecde0e
 LL +         1
    |
 
 error: redundant else block
-<<<<<<< HEAD
-  --> tests/ui/redundant_else.rs:57:10
-   |
-LL |           } else {
-   |  __________^
-=======
   --> tests/ui/redundant_else.rs:62:10
    |
 LL |           } else {
    |  __________^
 LL | |
->>>>>>> d8ecde0e
 LL | |
 LL | |             2
 LL | |         }
@@ -163,26 +110,16 @@
    |
 LL ~         }
 LL +
-<<<<<<< HEAD
-=======
 LL + 
->>>>>>> d8ecde0e
 LL +         2
    |
 
 error: redundant else block
-<<<<<<< HEAD
-  --> tests/ui/redundant_else.rs:67:10
-   |
-LL |           } else {
-   |  __________^
-=======
   --> tests/ui/redundant_else.rs:73:10
    |
 LL |           } else {
    |  __________^
 LL | |
->>>>>>> d8ecde0e
 LL | |
 LL | |             1
 LL | |         }
@@ -192,10 +129,7 @@
    |
 LL ~         }
 LL +
-<<<<<<< HEAD
-=======
 LL + 
->>>>>>> d8ecde0e
 LL +         1
    |
 
