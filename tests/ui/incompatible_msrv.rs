--- conflicted
+++ resolved
@@ -178,8 +178,6 @@
     //~^ incompatible_msrv
 }
 
-<<<<<<< HEAD
-=======
 #[clippy::msrv = "1.0.0"]
 fn vec_macro() {
     let _: Vec<u32> = vec![];
@@ -187,5 +185,4 @@
     let _: Vec<u32> = vec![1, 2];
 }
 
->>>>>>> c48592eb
 fn main() {}